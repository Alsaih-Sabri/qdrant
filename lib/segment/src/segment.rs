--- conflicted
+++ resolved
@@ -1004,19 +1004,13 @@
         let mut segment = build_segment(dir.path(), &config).unwrap();
 
         let vec4 = vec![1.1, 1.0, 0.0, 1.0];
-<<<<<<< HEAD
         segment
-            .upsert_point(100, 4.into(), &only_default_vector(&vec4))
+            .upsert_vector(100, 4.into(), &only_default_vector(&vec4))
             .unwrap();
         let vec6 = vec![1.0, 1.0, 0.5, 1.0];
         segment
-            .upsert_point(101, 6.into(), &only_default_vector(&vec6))
-            .unwrap();
-=======
-        segment.upsert_vector(100, 4.into(), &vec4).unwrap();
-        let vec6 = vec![1.0, 1.0, 0.5, 1.0];
-        segment.upsert_vector(101, 6.into(), &vec6).unwrap();
->>>>>>> c3bc5b38
+            .upsert_vector(101, 6.into(), &only_default_vector(&vec6))
+            .unwrap();
         segment.delete_point(102, 1.into()).unwrap();
 
         let query_vector = vec![1.0, 1.0, 1.0, 1.0];
@@ -1078,13 +1072,9 @@
         };
 
         let mut segment = build_segment(dir.path(), &config).unwrap();
-<<<<<<< HEAD
         segment
-            .upsert_point(0, 0.into(), &only_default_vector(&[1.0, 1.0]))
-            .unwrap();
-=======
-        segment.upsert_vector(0, 0.into(), &[1.0, 1.0]).unwrap();
->>>>>>> c3bc5b38
+            .upsert_vector(0, 0.into(), &only_default_vector(&[1.0, 1.0]))
+            .unwrap();
 
         let payload: Payload = serde_json::from_str(data).unwrap();
 
@@ -1170,13 +1160,9 @@
         };
 
         let mut segment = build_segment(segment_base_dir.path(), &config).unwrap();
-<<<<<<< HEAD
         segment
-            .upsert_point(0, 0.into(), &only_default_vector(&[1.0, 1.0]))
-            .unwrap();
-=======
-        segment.upsert_vector(0, 0.into(), &[1.0, 1.0]).unwrap();
->>>>>>> c3bc5b38
+            .upsert_vector(0, 0.into(), &only_default_vector(&[1.0, 1.0]))
+            .unwrap();
 
         let payload: Payload = serde_json::from_str(data).unwrap();
         segment.set_full_payload(0, 0.into(), &payload).unwrap();
@@ -1257,13 +1243,9 @@
         };
 
         let mut segment = build_segment(segment_base_dir.path(), &config).unwrap();
-<<<<<<< HEAD
         segment
-            .upsert_point(0, 0.into(), &only_default_vector(&[1.0, 1.0]))
-            .unwrap();
-=======
-        segment.upsert_vector(0, 0.into(), &[1.0, 1.0]).unwrap();
->>>>>>> c3bc5b38
+            .upsert_vector(0, 0.into(), &only_default_vector(&[1.0, 1.0]))
+            .unwrap();
 
         let payload: Payload = serde_json::from_str(data).unwrap();
         segment.set_full_payload(0, 0.into(), &payload).unwrap();
@@ -1313,13 +1295,9 @@
         };
 
         let mut segment = build_segment(segment_base_dir.path(), &config).unwrap();
-<<<<<<< HEAD
         segment
-            .upsert_point(0, 0.into(), &only_default_vector(&[1.0, 1.0]))
-            .unwrap();
-=======
-        segment.upsert_vector(0, 0.into(), &[1.0, 1.0]).unwrap();
->>>>>>> c3bc5b38
+            .upsert_vector(0, 0.into(), &only_default_vector(&[1.0, 1.0]))
+            .unwrap();
 
         let payload: Payload = serde_json::from_str(data).unwrap();
         segment.set_full_payload(0, 0.into(), &payload).unwrap();
