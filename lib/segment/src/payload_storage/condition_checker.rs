--- conflicted
+++ resolved
@@ -7,25 +7,6 @@
 };
 use serde_json::Value;
 
-<<<<<<< HEAD
-#[trace]
-pub fn match_payload(payload: &PayloadType, condition_match: &Match) -> bool {
-    match payload {
-        PayloadType::Keyword(payload_kws) => {
-            payload_kws.iter().any(|payload_kw| match condition_match {
-                Match::Keyword(MatchKeyword { keyword }) => keyword == payload_kw,
-                _ => false,
-            })
-        }
-        PayloadType::Integer(payload_ints) => {
-            payload_ints
-                .iter()
-                .copied()
-                .any(|payload_int| match condition_match {
-                    Match::Integer(MatchInteger { integer }) => *integer == payload_int,
-                    _ => false,
-                })
-=======
 pub trait ValueChecker {
     fn check_match(&self, payload: &Value) -> bool;
 
@@ -33,22 +14,12 @@
         match payload {
             Value::Array(values) => values.iter().any(|x| self.check_match(x)),
             _ => self.check_match(payload),
->>>>>>> 772e8b67
         }
     }
 }
 
-<<<<<<< HEAD
-#[trace]
-pub fn match_range(payload: &PayloadType, num_range: &Range) -> bool {
-    let condition = |number| {
-        num_range.lt.map_or(true, |x| number < x)
-            && num_range.gt.map_or(true, |x| number > x)
-            && num_range.lte.map_or(true, |x| number <= x)
-            && num_range.gte.map_or(true, |x| number >= x)
-    };
-=======
 impl ValueChecker for Match {
+    #[trace]
     fn check_match(&self, payload: &Value) -> bool {
         match self {
             Match::Value(MatchValue { value }) => match (payload, value) {
@@ -63,9 +34,9 @@
         }
     }
 }
->>>>>>> 772e8b67
 
 impl ValueChecker for Range {
+    #[trace]
     fn check_match(&self, payload: &Value) -> bool {
         match payload {
             Value::Number(num) => num
@@ -77,27 +48,8 @@
     }
 }
 
-<<<<<<< HEAD
-#[trace]
-pub fn match_geo(payload: &PayloadType, geo_bounding_box: &GeoBoundingBox) -> bool {
-    return match payload {
-        PayloadType::Geo(geo_points) => geo_points.iter().any(|geo_point| {
-            (geo_bounding_box.top_left.lon < geo_point.lon)
-                && (geo_point.lon < geo_bounding_box.bottom_right.lon)
-                && (geo_bounding_box.bottom_right.lat < geo_point.lat)
-                && (geo_point.lat < geo_bounding_box.top_left.lat)
-        }),
-        _ => false,
-    };
-}
-
-#[trace]
-pub fn match_geo_radius(payload: &PayloadType, geo_radius_query: &GeoRadius) -> bool {
-    return match payload {
-        PayloadType::Geo(geo_points) => {
-            let query_center = Point::new(geo_radius_query.center.lon, geo_radius_query.center.lat);
-=======
 impl ValueChecker for GeoBoundingBox {
+    #[trace]
     fn check_match(&self, payload: &Value) -> bool {
         match payload {
             Value::Object(obj) => {
@@ -115,12 +67,12 @@
 }
 
 impl ValueChecker for GeoRadius {
+    #[trace]
     fn check_match(&self, payload: &Value) -> bool {
         match payload {
             Value::Object(obj) => {
                 let lon_op = obj.get("lon").and_then(|x| x.as_f64());
                 let lat_op = obj.get("lat").and_then(|x| x.as_f64());
->>>>>>> 772e8b67
 
                 if let (Some(lon), Some(lat)) = (lon_op, lat_op) {
                     return self.check_point(lon, lat);
