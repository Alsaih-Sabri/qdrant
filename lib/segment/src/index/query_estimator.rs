//! Contains functions for estimating of how many points should be processed for a given filter query
//!
//! Filter query is used e.g. for determining how would be faster to process the query:
//! - use vector index or payload index first

extern crate profiler_proc_macro;
use profiler_proc_macro::trace;

use crate::index::field_index::{CardinalityEstimation, PrimaryCondition};
use crate::types::{Condition, Filter};
use itertools::Itertools;
use std::cmp::{max, min};

<<<<<<< HEAD
#[trace]
fn combine_must_estimations(
=======
pub fn combine_should_estimations(
    estimations: &[CardinalityEstimation],
    total: usize,
) -> CardinalityEstimation {
    let mut clauses: Vec<PrimaryCondition> = vec![];
    for estimation in estimations {
        if estimation.primary_clauses.is_empty() {
            // If some branch is un-indexed - we can't make
            // any assumptions about the whole `should` clause
            clauses = vec![];
            break;
        }
        clauses.append(&mut estimation.primary_clauses.clone());
    }
    let element_not_hit_prob: f64 = estimations
        .iter()
        .map(|x| (total - x.exp) as f64 / (total as f64))
        .product();
    let element_hit_prob = 1.0 - element_not_hit_prob;
    let expected_count = (element_hit_prob * (total as f64)).round() as usize;
    CardinalityEstimation {
        primary_clauses: clauses,
        min: estimations.iter().map(|x| x.min).max().unwrap_or(0),
        exp: expected_count,
        max: min(estimations.iter().map(|x| x.max).sum(), total),
    }
}

pub fn combine_must_estimations(
>>>>>>> e437390a
    estimations: &[CardinalityEstimation],
    total: usize,
) -> CardinalityEstimation {
    let min_estimation = estimations
        .iter()
        .map(|x| x.min)
        .fold(total as i64, |acc, x| {
            max(0, acc + (x as i64) - (total as i64))
        }) as usize;

    let max_estimation = estimations.iter().map(|x| x.max).min().unwrap_or(total);

    let exp_estimation_prob: f64 = estimations
        .iter()
        .map(|x| (x.exp as f64) / (total as f64))
        .product();

    let exp_estimation = (exp_estimation_prob * (total as f64)).round() as usize;

    let clauses = estimations
        .iter()
        .filter(|x| !x.primary_clauses.is_empty())
        .min_by_key(|x| x.exp)
        .map(|x| x.primary_clauses.clone())
        .unwrap_or_default();

    CardinalityEstimation {
        primary_clauses: clauses,
        min: min_estimation,
        exp: exp_estimation,
        max: max_estimation,
    }
}

#[trace]
fn estimate_condition<F>(
    estimator: &F,
    condition: &Condition,
    total: usize,
) -> CardinalityEstimation
where
    F: Fn(&Condition) -> CardinalityEstimation,
{
    match condition {
        Condition::Filter(filter) => estimate_filter(estimator, filter, total),
        _ => estimator(condition),
    }
}

#[trace]
pub fn estimate_filter<F>(estimator: &F, filter: &Filter, total: usize) -> CardinalityEstimation
where
    F: Fn(&Condition) -> CardinalityEstimation,
{
    let mut filter_estimations: Vec<CardinalityEstimation> = vec![];

    match &filter.must {
        None => {}
        Some(conditions) => {
            if !conditions.is_empty() {
                filter_estimations.push(estimate_must(estimator, conditions, total));
            }
        }
    }
    match &filter.should {
        None => {}
        Some(conditions) => {
            if !conditions.is_empty() {
                filter_estimations.push(estimate_should(estimator, conditions, total));
            }
        }
    }
    match &filter.must_not {
        None => {}
        Some(conditions) => {
            if !conditions.is_empty() {
                filter_estimations.push(estimate_must_not(estimator, conditions, total))
            }
        }
    }

    combine_must_estimations(&filter_estimations, total)
}

#[trace]
fn estimate_should<F>(
    estimator: &F,
    conditions: &[Condition],
    total: usize,
) -> CardinalityEstimation
where
    F: Fn(&Condition) -> CardinalityEstimation,
{
    let estimate = |x| estimate_condition(estimator, x, total);
    let should_estimations = conditions.iter().map(estimate).collect_vec();
    combine_should_estimations(&should_estimations, total)
}

#[trace]
fn estimate_must<F>(estimator: &F, conditions: &[Condition], total: usize) -> CardinalityEstimation
where
    F: Fn(&Condition) -> CardinalityEstimation,
{
    let estimate = |x| estimate_condition(estimator, x, total);
    let must_estimations = conditions.iter().map(estimate).collect_vec();

    combine_must_estimations(&must_estimations, total)
}

<<<<<<< HEAD
#[trace]
fn invert_estimation(estimation: &CardinalityEstimation, total: usize) -> CardinalityEstimation {
=======
pub fn invert_estimation(
    estimation: &CardinalityEstimation,
    total: usize,
) -> CardinalityEstimation {
>>>>>>> e437390a
    CardinalityEstimation {
        primary_clauses: vec![],
        min: total - estimation.max,
        exp: total - estimation.exp,
        max: total - estimation.min,
    }
}

#[trace]
fn estimate_must_not<F>(
    estimator: &F,
    conditions: &[Condition],
    total: usize,
) -> CardinalityEstimation
where
    F: Fn(&Condition) -> CardinalityEstimation,
{
    let estimate = |x| invert_estimation(&estimate_condition(estimator, x, total), total);
    let must_not_estimations = conditions.iter().map(estimate).collect_vec();
    combine_must_estimations(&must_not_estimations, total)
}

#[cfg(test)]
mod tests {
    use super::*;
    use crate::types::{FieldCondition, HasIdCondition};
    use std::collections::HashSet;
    use std::iter::FromIterator;

    const TOTAL: usize = 1000;

    fn test_condition(key: String) -> Condition {
        Condition::Field(FieldCondition {
            key,
            r#match: None,
            range: None,
            geo_bounding_box: None,
            geo_radius: None,
            values_count: None,
        })
    }

    fn test_estimator(condition: &Condition) -> CardinalityEstimation {
        match condition {
            Condition::Filter(_) => panic!("unexpected Filter"),
            Condition::Field(field) => match field.key.as_str() {
                "color" => CardinalityEstimation {
                    primary_clauses: vec![PrimaryCondition::Condition(field.clone())],
                    min: 100,
                    exp: 200,
                    max: 300,
                },
                "size" => CardinalityEstimation {
                    primary_clauses: vec![PrimaryCondition::Condition(field.clone())],
                    min: 100,
                    exp: 100,
                    max: 100,
                },
                "price" => CardinalityEstimation {
                    primary_clauses: vec![PrimaryCondition::Condition(field.clone())],
                    min: 10,
                    exp: 15,
                    max: 20,
                },
                _ => CardinalityEstimation::unknown(TOTAL),
            },
            Condition::HasId(has_id) => CardinalityEstimation {
                primary_clauses: vec![PrimaryCondition::Ids(
                    has_id
                        .has_id
                        .iter()
                        .map(|&x| format!("{}", x).parse().unwrap()) // hack to convert ID as "number"
                        .collect(),
                )],
                min: has_id.has_id.len(),
                exp: has_id.has_id.len(),
                max: has_id.has_id.len(),
            },
            Condition::IsEmpty(condition) => CardinalityEstimation {
                primary_clauses: vec![PrimaryCondition::IsEmpty(condition.to_owned())],
                min: 0,
                exp: TOTAL / 2,
                max: TOTAL,
            },
        }
    }

    #[test]
    fn simple_query_estimation_test() {
        let query = Filter::new_must(test_condition("color".to_owned()));
        let estimation = estimate_filter(&test_estimator, &query, TOTAL);
        assert_eq!(estimation.exp, 200);
        assert!(!estimation.primary_clauses.is_empty());
    }

    #[test]
    fn must_estimation_query_test() {
        let query = Filter {
            should: None,
            must: Some(vec![
                test_condition("color".to_owned()),
                test_condition("size".to_owned()),
                test_condition("un-indexed".to_owned()),
            ]),
            must_not: None,
        };

        let estimation = estimate_filter(&test_estimator, &query, TOTAL);
        assert_eq!(estimation.primary_clauses.len(), 1);
        match &estimation.primary_clauses[0] {
            PrimaryCondition::Condition(field) => assert_eq!(&field.key, "size"),
            PrimaryCondition::Ids(_) => panic!(),
            PrimaryCondition::IsEmpty(_) => panic!(),
        }
        assert!(estimation.max <= TOTAL);
        assert!(estimation.exp <= estimation.max);
        assert!(estimation.min <= estimation.exp);
    }

    #[test]
    fn should_estimation_query_test() {
        let query = Filter {
            should: Some(vec![
                test_condition("color".to_owned()),
                test_condition("size".to_owned()),
            ]),
            must: None,
            must_not: None,
        };

        let estimation = estimate_filter(&test_estimator, &query, TOTAL);
        assert_eq!(estimation.primary_clauses.len(), 2);
        assert!(estimation.max <= TOTAL);
        assert!(estimation.exp <= estimation.max);
        assert!(estimation.min <= estimation.exp);
    }

    #[test]
    fn another_should_estimation_query_test() {
        let query = Filter {
            should: Some(vec![
                test_condition("color".to_owned()),
                test_condition("size".to_owned()),
                test_condition("un-indexed".to_owned()),
            ]),
            must: None,
            must_not: None,
        };

        let estimation = estimate_filter(&test_estimator, &query, TOTAL);
        assert_eq!(estimation.primary_clauses.len(), 0);
        eprintln!("estimation = {:#?}", estimation);
        assert!(estimation.max <= TOTAL);
        assert!(estimation.exp <= estimation.max);
        assert!(estimation.min <= estimation.exp);
    }

    #[test]
    fn complex_estimation_query_test() {
        let query = Filter {
            should: Some(vec![
                Condition::Filter(Filter {
                    should: None,
                    must: Some(vec![
                        test_condition("color".to_owned()),
                        test_condition("size".to_owned()),
                    ]),
                    must_not: None,
                }),
                Condition::Filter(Filter {
                    should: None,
                    must: Some(vec![
                        test_condition("price".to_owned()),
                        test_condition("size".to_owned()),
                    ]),
                    must_not: None,
                }),
            ]),
            must: None,
            must_not: Some(vec![Condition::HasId(HasIdCondition {
                has_id: HashSet::from_iter([1, 2, 3, 4, 5].into_iter().map(|x| x.into())),
            })]),
        };

        let estimation = estimate_filter(&test_estimator, &query, TOTAL);
        assert_eq!(estimation.primary_clauses.len(), 2);
        assert!(estimation.max <= TOTAL);
        assert!(estimation.exp <= estimation.max);
        assert!(estimation.min <= estimation.exp);
    }

    #[test]
    fn another_complex_estimation_query_test() {
        let query = Filter {
            should: None,
            must: Some(vec![
                Condition::Filter(Filter {
                    must: None,
                    should: Some(vec![
                        test_condition("color".to_owned()),
                        test_condition("size".to_owned()),
                    ]),
                    must_not: None,
                }),
                Condition::Filter(Filter {
                    must: None,
                    should: Some(vec![
                        test_condition("price".to_owned()),
                        test_condition("size".to_owned()),
                    ]),
                    must_not: None,
                }),
            ]),
            must_not: Some(vec![Condition::HasId(HasIdCondition {
                has_id: HashSet::from_iter([1, 2, 3, 4, 5].into_iter().map(|x| x.into())),
            })]),
        };

        let estimation = estimate_filter(&test_estimator, &query, TOTAL);
        assert_eq!(estimation.primary_clauses.len(), 2);
        estimation.primary_clauses.iter().for_each(|x| match x {
            PrimaryCondition::Condition(field) => {
                assert!(vec!["price".to_owned(), "size".to_owned(),].contains(&field.key))
            }
            PrimaryCondition::Ids(_) => panic!("Should not go here"),
            PrimaryCondition::IsEmpty(_) => panic!("Should not go here"),
        });
        assert!(estimation.max <= TOTAL);
        assert!(estimation.exp <= estimation.max);
        assert!(estimation.min <= estimation.exp);
    }
    #[test]
    fn test_combine_must_estimations() {
        let estimations = vec![CardinalityEstimation {
            primary_clauses: vec![],
            min: 12,
            exp: 12,
            max: 12,
        }];

        let res = combine_must_estimations(&estimations, 10_000);
        eprintln!("res = {:#?}", res);
    }
}<|MERGE_RESOLUTION|>--- conflicted
+++ resolved
@@ -11,10 +11,7 @@
 use itertools::Itertools;
 use std::cmp::{max, min};
 
-<<<<<<< HEAD
-#[trace]
-fn combine_must_estimations(
-=======
+#[trace]
 pub fn combine_should_estimations(
     estimations: &[CardinalityEstimation],
     total: usize,
@@ -44,7 +41,6 @@
 }
 
 pub fn combine_must_estimations(
->>>>>>> e437390a
     estimations: &[CardinalityEstimation],
     total: usize,
 ) -> CardinalityEstimation {
@@ -154,15 +150,11 @@
     combine_must_estimations(&must_estimations, total)
 }
 
-<<<<<<< HEAD
-#[trace]
-fn invert_estimation(estimation: &CardinalityEstimation, total: usize) -> CardinalityEstimation {
-=======
+#[trace]
 pub fn invert_estimation(
     estimation: &CardinalityEstimation,
     total: usize,
 ) -> CardinalityEstimation {
->>>>>>> e437390a
     CardinalityEstimation {
         primary_clauses: vec![],
         min: total - estimation.max,
