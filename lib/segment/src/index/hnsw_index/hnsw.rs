use std::cmp::max;
use std::fs::create_dir_all;
use std::path::{Path, PathBuf};
use std::sync::atomic::{AtomicBool, Ordering};
use std::sync::Arc;

use atomic_refcell::AtomicRefCell;
use log::debug;
use parking_lot::Mutex;
use rand::thread_rng;
use rayon::prelude::*;
use rayon::ThreadPool;

use crate::common::operation_time_statistics::{
    OperationDurationsAggregator, ScopeDurationMeasurer,
};
use crate::data_types::vectors::VectorElementType;
use crate::entry::entry_point::{OperationError, OperationResult};
use crate::index::hnsw_index::build_condition_checker::BuildConditionChecker;
use crate::index::hnsw_index::config::HnswGraphConfig;
use crate::index::hnsw_index::graph_layers::GraphLayers;
use crate::index::hnsw_index::graph_layers_builder::GraphLayersBuilder;
use crate::index::hnsw_index::point_scorer::FilteredScorer;
use crate::index::sample_estimation::sample_check_cardinality;
use crate::index::struct_payload_index::StructPayloadIndex;
use crate::index::visited_pool::VisitedList;
use crate::index::{PayloadIndex, VectorIndex};
use crate::telemetry::VectorIndexSearchesTelemetry;
use crate::types::Condition::Field;
use crate::types::{FieldCondition, Filter, HnswConfig, SearchParams, VECTOR_ELEMENT_SIZE};
use crate::vector_storage::{ScoredPointOffset, VectorStorageSS};

const HNSW_USE_HEURISTIC: bool = true;
const BYTES_IN_KB: usize = 1024;

pub struct HNSWIndex {
    vector_storage: Arc<AtomicRefCell<VectorStorageSS>>,
    payload_index: Arc<AtomicRefCell<StructPayloadIndex>>,
    config: HnswGraphConfig,
    path: PathBuf,
    graph: GraphLayers,
    unfiltered_searches_telemetry: Arc<Mutex<OperationDurationsAggregator>>,
    small_cardinality_searches_telemetry: Arc<Mutex<OperationDurationsAggregator>>,
    large_cardinality_searches_telemetry: Arc<Mutex<OperationDurationsAggregator>>,
    positive_check_cardinality_searches_telemetry: Arc<Mutex<OperationDurationsAggregator>>,
    negative_check_cardinality_searches_telemetry: Arc<Mutex<OperationDurationsAggregator>>,
}

impl HNSWIndex {
    pub fn open(
        path: &Path,
        vector_storage: Arc<AtomicRefCell<VectorStorageSS>>,
        payload_index: Arc<AtomicRefCell<StructPayloadIndex>>,
        hnsw_config: HnswConfig,
    ) -> OperationResult<Self> {
        create_dir_all(path)?;

        let config_path = HnswGraphConfig::get_config_path(path);
        let config = if config_path.exists() {
            HnswGraphConfig::load(&config_path)?
        } else {
            let indexing_threshold = hnsw_config.full_scan_threshold.saturating_mul(BYTES_IN_KB)
                / (vector_storage.borrow().vector_dim() * VECTOR_ELEMENT_SIZE);

            HnswGraphConfig::new(
                hnsw_config.m,
                hnsw_config.ef_construct,
                indexing_threshold,
                hnsw_config.max_indexing_threads,
            )
        };

        let graph_path = GraphLayers::get_path(path);
        let graph = if graph_path.exists() {
            GraphLayers::load(&graph_path)?
        } else {
            let borrowed_vector_storage = vector_storage.borrow();
            let total_points = borrowed_vector_storage.total_vector_count();
            let vector_per_threshold = hnsw_config.full_scan_threshold.saturating_mul(BYTES_IN_KB)
                / (borrowed_vector_storage.vector_dim() * VECTOR_ELEMENT_SIZE);
            GraphLayers::new(
                borrowed_vector_storage.total_vector_count(),
                config.m,
                config.m0,
                config.ef_construct,
                max(1, total_points / vector_per_threshold * 10),
            )
        };

        Ok(HNSWIndex {
            vector_storage,
            payload_index,
            config,
            path: path.to_owned(),
            graph,
            unfiltered_searches_telemetry: OperationDurationsAggregator::new(),
            small_cardinality_searches_telemetry: OperationDurationsAggregator::new(),
            large_cardinality_searches_telemetry: OperationDurationsAggregator::new(),
            positive_check_cardinality_searches_telemetry: OperationDurationsAggregator::new(),
            negative_check_cardinality_searches_telemetry: OperationDurationsAggregator::new(),
        })
    }

    fn save_config(&self) -> OperationResult<()> {
        let config_path = HnswGraphConfig::get_config_path(&self.path);
        self.config.save(&config_path)
    }

    fn save_graph(&self) -> OperationResult<()> {
        let graph_path = GraphLayers::get_path(&self.path);
        self.graph.save(&graph_path)
    }

    pub fn save(&self) -> OperationResult<()> {
        self.save_config()?;
        self.save_graph()?;
        Ok(())
    }

    pub fn build_filtered_graph(
        &self,
        pool: &ThreadPool,
        stopped: &AtomicBool,
        graph_layers_builder: &mut GraphLayersBuilder,
        condition: FieldCondition,
        block_filter_list: &mut VisitedList,
    ) -> OperationResult<()> {
        block_filter_list.next_iteration();

        let filter = Filter::new_must(Field(condition));

        let payload_index = self.payload_index.borrow();
        let vector_storage = self.vector_storage.borrow();

        let points_to_index: Vec<_> = payload_index.query_points(&filter).collect();

        for block_point_id in points_to_index.iter().copied() {
            block_filter_list.check_and_update_visited(block_point_id);
        }

        for block_point_id in points_to_index.iter().copied() {
            // Use same levels, as in the original graph
            let level = self.graph.point_level(block_point_id);
            graph_layers_builder.set_levels(block_point_id, level);
        }

        pool.install(|| {
            points_to_index
                .into_par_iter()
                .try_for_each(|block_point_id| {
                    if stopped.load(Ordering::Relaxed) {
                        return Err(OperationError::Cancelled {
                            description: "Cancelled by external thread".to_string(),
                        });
                    }
                    let vector = vector_storage.get_vector(block_point_id).unwrap();
                    let raw_scorer = vector_storage.raw_scorer(vector);
                    let block_condition_checker = BuildConditionChecker {
                        filter_list: block_filter_list,
                        current_point: block_point_id,
                    };
                    let points_scorer =
                        FilteredScorer::new(raw_scorer.as_ref(), Some(&block_condition_checker));

                    graph_layers_builder.link_new_point(block_point_id, points_scorer);
                    Ok(())
                })
        })
    }

    pub fn search_with_graph(
        &self,
        vector: &[VectorElementType],
        filter: Option<&Filter>,
        top: usize,
        params: Option<&SearchParams>,
    ) -> Vec<ScoredPointOffset> {
        let req_ef = params
            .and_then(|params| params.hnsw_ef)
            .unwrap_or(self.config.ef);

        // ef should always be bigger that required top
        let ef = max(req_ef, top);

        let vector_storage = self.vector_storage.borrow();
        let raw_scorer = vector_storage.raw_scorer(vector.to_owned());
        let payload_index = self.payload_index.borrow();

        let filter_context = filter.map(|f| payload_index.filter_context(f));

        let points_scorer = FilteredScorer::new(raw_scorer.as_ref(), filter_context.as_deref());

        self.graph.search(top, ef, points_scorer)
    }

    fn search_vectors_with_graph(
        &self,
        vectors: &[&[VectorElementType]],
        filter: Option<&Filter>,
        top: usize,
        params: Option<&SearchParams>,
    ) -> Vec<Vec<ScoredPointOffset>> {
        vectors
            .iter()
            .map(|vector| self.search_with_graph(vector, filter, top, params))
            .collect()
    }
}

impl VectorIndex for HNSWIndex {
    fn search(
        &self,
        vectors: &[&[VectorElementType]],
        filter: Option<&Filter>,
        top: usize,
        params: Option<&SearchParams>,
    ) -> Vec<Vec<ScoredPointOffset>> {
        let exact = params.map(|params| params.exact).unwrap_or(false);
        match filter {
            None => {
<<<<<<< HEAD
                let _timer = ScopeDurationMeasurer::new(&self.unfiltered_searches_telemetry);
                self.search_vectors_with_graph(vectors, None, top, params)
=======
                if exact {
                    let vector_storage = self.vector_storage.borrow();
                    vectors
                        .iter()
                        .map(|vector| vector_storage.score_all(vector, top))
                        .collect()
                } else {
                    self.search_vectors_with_graph(vectors, None, top, params)
                }
>>>>>>> 658b185b
            }
            Some(query_filter) => {
                // depending on the amount of filtered-out points the optimal strategy could be
                // - to retrieve possible points and score them after
                // - to use HNSW index with filtering condition

                let payload_index = self.payload_index.borrow();
                let vector_storage = self.vector_storage.borrow();

                let plain_search = || -> Vec<Vec<ScoredPointOffset>> {
                    let mut filtered_iter = payload_index.query_points(query_filter);
                    return vectors
                        .iter()
                        .map(|vector| {
                            vector_storage.score_points(vector, filtered_iter.as_mut(), top)
                        })
                        .collect();
                };

                // if exact search is requested, we should not use HNSW index
                if exact {
                    return plain_search();
                }

                let query_cardinality = payload_index.estimate_cardinality(query_filter);

                // debug!("query_cardinality: {:#?}", query_cardinality);

                if query_cardinality.max < self.config.indexing_threshold {
                    // if cardinality is small - use plain index
                    let _timer =
<<<<<<< HEAD
                        ScopeDurationMeasurer::new(&self.small_cardinality_searches_telemetry);
                    let filtered_ids: Vec<_> = payload_index.query_points(query_filter).collect();

                    return vectors
                        .iter()
                        .map(|vector| {
                            vector_storage.score_points(
                                vector,
                                &mut filtered_ids.iter().copied(),
                                top,
                            )
                        })
                        .collect();
=======
                        TelemetryOperationTimer::new(&self.small_cardinality_search_telemetry);
                    return plain_search();
>>>>>>> 658b185b
                }

                if query_cardinality.min > self.config.indexing_threshold {
                    // if cardinality is high enough - use HNSW index
                    let _timer =
                        ScopeDurationMeasurer::new(&self.large_cardinality_searches_telemetry);
                    return self.search_vectors_with_graph(vectors, filter, top, params);
                }

                let filter_context = payload_index.filter_context(query_filter);

                // Fast cardinality estimation is not enough, do sample estimation of cardinality

                if sample_check_cardinality(
                    vector_storage.sample_ids(),
                    |idx| filter_context.check(idx),
                    self.config.indexing_threshold,
                    vector_storage.vector_count(),
                ) {
                    // if cardinality is high enough - use HNSW index
                    let _timer = ScopeDurationMeasurer::new(
                        &self.positive_check_cardinality_searches_telemetry,
                    );
                    self.search_vectors_with_graph(vectors, filter, top, params)
                } else {
                    // if cardinality is small - use plain index
                    let _timer = ScopeDurationMeasurer::new(
                        &self.negative_check_cardinality_searches_telemetry,
                    );
                    plain_search()
                }
            }
        }
    }

    fn build_index(&mut self, stopped: &AtomicBool) -> OperationResult<()> {
        // Build main index graph
        let vector_storage = self.vector_storage.borrow();
        let mut rng = thread_rng();

        let total_points = vector_storage.total_vector_count();

        debug!("building hnsw for {}", total_points);
        let mut graph_layers_builder = GraphLayersBuilder::new(
            total_points,
            self.config.m,
            self.config.m0,
            self.config.ef_construct,
            max(1, total_points / self.config.indexing_threshold * 10),
            HNSW_USE_HEURISTIC,
        );

        let mut ids = vec![];
        for vector_id in vector_storage.iter_ids() {
            let level = graph_layers_builder.get_random_layer(&mut rng);
            graph_layers_builder.set_levels(vector_id, level);
            ids.push(vector_id);
        }

        let pool = rayon::ThreadPoolBuilder::new()
            .num_threads(self.config.max_rayon_threads())
            .build()?;

        pool.install(|| {
            ids.into_par_iter().try_for_each(|vector_id| {
                if stopped.load(Ordering::Relaxed) {
                    return Err(OperationError::Cancelled {
                        description: "Cancelled by external thread".to_string(),
                    });
                }
                let vector = vector_storage.get_vector(vector_id).unwrap();
                let raw_scorer = vector_storage.raw_scorer(vector);
                let points_scorer = FilteredScorer::new(raw_scorer.as_ref(), None);

                graph_layers_builder.link_new_point(vector_id, points_scorer);
                Ok(())
            })
        })?;

        self.graph = graph_layers_builder.into_graph_layers();

        debug!("finish main graph");

        let total_vectors_count = vector_storage.total_vector_count();
        let mut block_filter_list = VisitedList::new(total_vectors_count);

        let payload_index = self.payload_index.borrow();

        for (field, _) in payload_index.indexed_fields() {
            debug!("building additional index for field {}", &field);

            // It is expected, that graph will become disconnected less than
            // $1/m$ points left.
            // So blocks larger than $1/m$ are not needed.
            // We add multiplier for the extra safety.
            let percolation_multiplier = 2;
            let max_block_size = total_points / self.config.m * percolation_multiplier;
            let min_block_size = self.config.indexing_threshold;

            for payload_block in payload_index.payload_blocks(&field, min_block_size) {
                if stopped.load(Ordering::Relaxed) {
                    return Err(OperationError::Cancelled {
                        description: "Cancelled by external thread".to_string(),
                    });
                }
                if payload_block.cardinality > max_block_size {
                    continue;
                }
                // ToDo: re-use graph layer for same payload
                let mut additional_graph = GraphLayersBuilder::new_with_params(
                    self.vector_storage.borrow().total_vector_count(),
                    self.config.m,
                    self.config.m0,
                    self.config.ef_construct,
                    1,
                    HNSW_USE_HEURISTIC,
                    false,
                );
                self.build_filtered_graph(
                    &pool,
                    stopped,
                    &mut additional_graph,
                    payload_block.condition,
                    &mut block_filter_list,
                )?;
                self.graph
                    .merge_from_other(additional_graph.into_graph_layers());
            }
        }
        debug!("finish additional payload field indexing");
        self.save()
    }

    fn get_telemetry_data(&self) -> VectorIndexSearchesTelemetry {
        VectorIndexSearchesTelemetry {
            unfiltered_plain_searches: self.unfiltered_searches_telemetry.lock().get_statistics(),
            filtered_plain_searches: Default::default(),
            unfiltered_hnsw_searches: Default::default(),
            filtered_small_cardinality_searches: self
                .small_cardinality_searches_telemetry
                .lock()
                .get_statistics(),
            filtered_large_cardinality_searches: self
                .large_cardinality_searches_telemetry
                .lock()
                .get_statistics(),
            filtered_positive_check_cardinality_searches: self
                .positive_check_cardinality_searches_telemetry
                .lock()
                .get_statistics(),
            filtered_negative_check_cardinality_searches: self
                .negative_check_cardinality_searches_telemetry
                .lock()
                .get_statistics(),
        }
    }
}<|MERGE_RESOLUTION|>--- conflicted
+++ resolved
@@ -218,10 +218,6 @@
         let exact = params.map(|params| params.exact).unwrap_or(false);
         match filter {
             None => {
-<<<<<<< HEAD
-                let _timer = ScopeDurationMeasurer::new(&self.unfiltered_searches_telemetry);
-                self.search_vectors_with_graph(vectors, None, top, params)
-=======
                 if exact {
                     let vector_storage = self.vector_storage.borrow();
                     vectors
@@ -229,9 +225,9 @@
                         .map(|vector| vector_storage.score_all(vector, top))
                         .collect()
                 } else {
+                    let _timer = ScopeDurationMeasurer::new(&self.unfiltered_searches_telemetry);
                     self.search_vectors_with_graph(vectors, None, top, params)
                 }
->>>>>>> 658b185b
             }
             Some(query_filter) => {
                 // depending on the amount of filtered-out points the optimal strategy could be
@@ -262,25 +258,8 @@
 
                 if query_cardinality.max < self.config.indexing_threshold {
                     // if cardinality is small - use plain index
-                    let _timer =
-<<<<<<< HEAD
-                        ScopeDurationMeasurer::new(&self.small_cardinality_searches_telemetry);
-                    let filtered_ids: Vec<_> = payload_index.query_points(query_filter).collect();
-
-                    return vectors
-                        .iter()
-                        .map(|vector| {
-                            vector_storage.score_points(
-                                vector,
-                                &mut filtered_ids.iter().copied(),
-                                top,
-                            )
-                        })
-                        .collect();
-=======
-                        TelemetryOperationTimer::new(&self.small_cardinality_search_telemetry);
+                    let _timer = ScopeDurationMeasurer::new(&self.small_cardinality_searches_telemetry);
                     return plain_search();
->>>>>>> 658b185b
                 }
 
                 if query_cardinality.min > self.config.indexing_threshold {
