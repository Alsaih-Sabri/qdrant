extern crate profiler_proc_macro;
use crate::index::{PayloadIndex, PayloadIndexSS, VectorIndex};
use crate::payload_storage::{ConditionCheckerSS, FilterContext};
use crate::types::{
    Filter, PayloadKeyType, PayloadKeyTypeRef, PayloadSchemaType, PointOffsetType, SearchParams,
    VectorElementType,
};
use crate::vector_storage::{ScoredPointOffset, VectorStorageSS};
<<<<<<< HEAD
use profiler_proc_macro::trace;
=======
use std::collections::HashMap;
>>>>>>> 772e8b67

use crate::entry::entry_point::OperationResult;
use crate::index::field_index::{CardinalityEstimation, PayloadBlockCondition};
use crate::index::payload_config::PayloadConfig;
use atomic_refcell::AtomicRefCell;
use std::fs::create_dir_all;
use std::path::{Path, PathBuf};
use std::sync::atomic::AtomicBool;
use std::sync::Arc;

/// Implementation of `PayloadIndex` which does not really indexes anything.
///
/// Used for small segments, which are easier to keep simple for faster updates,
/// rather than spend time for index re-building
pub struct PlainPayloadIndex {
    condition_checker: Arc<ConditionCheckerSS>,
    vector_storage: Arc<AtomicRefCell<VectorStorageSS>>,
    config: PayloadConfig,
    path: PathBuf,
}

impl PlainPayloadIndex {
    fn config_path(&self) -> PathBuf {
        PayloadConfig::get_config_path(&self.path)
    }

    fn save_config(&self) -> OperationResult<()> {
        let config_path = self.config_path();
        self.config.save(&config_path)
    }

    #[trace]
    pub fn open(
        condition_checker: Arc<ConditionCheckerSS>,
        vector_storage: Arc<AtomicRefCell<VectorStorageSS>>,
        path: &Path,
    ) -> OperationResult<Self> {
        create_dir_all(path)?;
        let config_path = PayloadConfig::get_config_path(path);
        let config = if config_path.exists() {
            PayloadConfig::load(&config_path)?
        } else {
            PayloadConfig::default()
        };

        let index = PlainPayloadIndex {
            condition_checker,
            vector_storage,
            config,
            path: path.to_owned(),
        };

        if !index.config_path().exists() {
            index.save_config()?;
        }

        Ok(index)
    }
}

impl PayloadIndex for PlainPayloadIndex {
<<<<<<< HEAD
    #[trace]
    fn indexed_fields(&self) -> Vec<PayloadKeyType> {
        self.config.indexed_fields.clone()
    }

    #[trace]
    fn set_indexed(&mut self, field: PayloadKeyTypeRef) -> OperationResult<()> {
        if !self.config.indexed_fields.iter().any(|x| x == field) {
            self.config.indexed_fields.push(field.into());
=======
    fn indexed_fields(&self) -> HashMap<PayloadKeyType, PayloadSchemaType> {
        self.config.indexed_fields.clone()
    }

    fn set_indexed(
        &mut self,
        field: PayloadKeyTypeRef,
        payload_type: PayloadSchemaType,
    ) -> OperationResult<()> {
        if self
            .config
            .indexed_fields
            .insert(field.to_owned(), payload_type)
            .is_none()
        {
>>>>>>> 772e8b67
            return self.save_config();
        }

        Ok(())
    }

    #[trace]
    fn drop_index(&mut self, field: PayloadKeyTypeRef) -> OperationResult<()> {
        self.config.indexed_fields.remove(field);
        self.save_config()
    }

    #[trace]
    fn estimate_cardinality(&self, _query: &Filter) -> CardinalityEstimation {
        let total_points = self.vector_storage.borrow().vector_count();
        CardinalityEstimation {
            primary_clauses: vec![],
            min: 0,
            exp: total_points / 2,
            max: total_points,
        }
    }

    #[trace]
    fn query_points<'a>(
        &'a self,
        query: &'a Filter,
    ) -> Box<dyn Iterator<Item = PointOffsetType> + 'a> {
        let mut matched_points = vec![];
        for i in self.vector_storage.borrow().iter_ids() {
            if self.condition_checker.check(i, query) {
                matched_points.push(i);
            }
        }
        Box::new(matched_points.into_iter())
    }

<<<<<<< HEAD
    #[trace]
=======
    fn filter_context<'a>(&'a self, filter: &'a Filter) -> Box<dyn FilterContext + 'a> {
        Box::new(PlainFilterContext {
            filter,
            condition_checker: self.condition_checker.clone(),
        })
    }

>>>>>>> 772e8b67
    fn payload_blocks(
        &self,
        _field: PayloadKeyTypeRef,
        _threshold: usize,
    ) -> Box<dyn Iterator<Item = PayloadBlockCondition> + '_> {
        // No blocks for un-indexed payload
        Box::new(vec![].into_iter())
    }
}

pub struct PlainIndex {
    vector_storage: Arc<AtomicRefCell<VectorStorageSS>>,
    payload_index: Arc<AtomicRefCell<PayloadIndexSS>>,
}

impl PlainIndex {
    pub fn new(
        vector_storage: Arc<AtomicRefCell<VectorStorageSS>>,
        payload_index: Arc<AtomicRefCell<PayloadIndexSS>>,
    ) -> PlainIndex {
        PlainIndex {
            vector_storage,
            payload_index,
        }
    }
}

impl VectorIndex for PlainIndex {
    #[trace]
    fn search(
        &self,
        vector: &[VectorElementType],
        filter: Option<&Filter>,
        top: usize,
        _params: Option<&SearchParams>,
    ) -> Vec<ScoredPointOffset> {
        match filter {
            Some(filter) => {
                let borrowed_payload_index = self.payload_index.borrow();
                let mut filtered_ids = borrowed_payload_index.query_points(filter);
                self.vector_storage
                    .borrow()
                    .score_points(vector, &mut filtered_ids, top)
            }
            None => self.vector_storage.borrow().score_all(vector, top),
        }
    }

    fn build_index(&mut self, _stopped: &AtomicBool) -> OperationResult<()> {
        Ok(())
    }
}

pub struct PlainFilterContext<'a> {
    condition_checker: Arc<ConditionCheckerSS>,
    filter: &'a Filter,
}

impl<'a> FilterContext for PlainFilterContext<'a> {
    fn check(&self, point_id: PointOffsetType) -> bool {
        self.condition_checker.check(point_id, self.filter)
    }
}<|MERGE_RESOLUTION|>--- conflicted
+++ resolved
@@ -1,4 +1,6 @@
 extern crate profiler_proc_macro;
+use profiler_proc_macro::trace;
+
 use crate::index::{PayloadIndex, PayloadIndexSS, VectorIndex};
 use crate::payload_storage::{ConditionCheckerSS, FilterContext};
 use crate::types::{
@@ -6,11 +8,7 @@
     VectorElementType,
 };
 use crate::vector_storage::{ScoredPointOffset, VectorStorageSS};
-<<<<<<< HEAD
-use profiler_proc_macro::trace;
-=======
 use std::collections::HashMap;
->>>>>>> 772e8b67
 
 use crate::entry::entry_point::OperationResult;
 use crate::index::field_index::{CardinalityEstimation, PayloadBlockCondition};
@@ -72,21 +70,12 @@
 }
 
 impl PayloadIndex for PlainPayloadIndex {
-<<<<<<< HEAD
     #[trace]
-    fn indexed_fields(&self) -> Vec<PayloadKeyType> {
+    fn indexed_fields(&self) -> HashMap<PayloadKeyType, PayloadSchemaType> {
         self.config.indexed_fields.clone()
     }
 
     #[trace]
-    fn set_indexed(&mut self, field: PayloadKeyTypeRef) -> OperationResult<()> {
-        if !self.config.indexed_fields.iter().any(|x| x == field) {
-            self.config.indexed_fields.push(field.into());
-=======
-    fn indexed_fields(&self) -> HashMap<PayloadKeyType, PayloadSchemaType> {
-        self.config.indexed_fields.clone()
-    }
-
     fn set_indexed(
         &mut self,
         field: PayloadKeyTypeRef,
@@ -98,7 +87,6 @@
             .insert(field.to_owned(), payload_type)
             .is_none()
         {
->>>>>>> 772e8b67
             return self.save_config();
         }
 
@@ -136,9 +124,7 @@
         Box::new(matched_points.into_iter())
     }
 
-<<<<<<< HEAD
     #[trace]
-=======
     fn filter_context<'a>(&'a self, filter: &'a Filter) -> Box<dyn FilterContext + 'a> {
         Box::new(PlainFilterContext {
             filter,
@@ -146,7 +132,6 @@
         })
     }
 
->>>>>>> 772e8b67
     fn payload_blocks(
         &self,
         _field: PayloadKeyTypeRef,
