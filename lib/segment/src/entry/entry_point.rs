--- conflicted
+++ resolved
@@ -149,11 +149,12 @@
     }
 }
 
-<<<<<<< HEAD
 impl From<quantization::EncodingError> for OperationError {
     fn from(err: quantization::EncodingError) -> Self {
         OperationError::service_error(format!("Quantization encoding error: {err}"))
-=======
+    }
+}
+
 impl From<TryReserveError> for OperationError {
     fn from(err: TryReserveError) -> Self {
         let free_memory = Mem::new().available_memory_bytes();
@@ -161,7 +162,6 @@
             description: format!("Failed to reserve memory: {err}"),
             free: free_memory,
         }
->>>>>>> 5e7d5e29
     }
 }
 
