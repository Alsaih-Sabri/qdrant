--- conflicted
+++ resolved
@@ -114,12 +114,8 @@
     })
 }
 
-<<<<<<< HEAD
 #[trace]
-pub fn load_segment(path: &Path, schema_storage: Arc<SchemaStorage>) -> OperationResult<Segment> {
-=======
 pub fn load_segment(path: &Path) -> OperationResult<Segment> {
->>>>>>> 772e8b67
     let segment_config_path = path.join(SEGMENT_STATE_FILE);
     let mut contents = String::new();
 
@@ -146,16 +142,8 @@
 /// * `config` - Segment configuration
 ///
 ///
-<<<<<<< HEAD
 #[trace]
-pub fn build_segment(
-    path: &Path,
-    config: &SegmentConfig,
-    schema_storage: Arc<SchemaStorage>,
-) -> OperationResult<Segment> {
-=======
 pub fn build_segment(path: &Path, config: &SegmentConfig) -> OperationResult<Segment> {
->>>>>>> 772e8b67
     let segment_path = path.join(Uuid::new_v4().to_string());
 
     create_dir_all(&segment_path)?;
