--- conflicted
+++ resolved
@@ -260,359 +260,4 @@
         unsafe { bitvec.set_unchecked(point_id as usize, true) };
     }
     false
-<<<<<<< HEAD
-}
-
-#[cfg(test)]
-mod tests {
-    use tempfile::Builder;
-
-    use super::*;
-    use crate::common::rocksdb_wrapper::{open_db, DB_VECTOR_CF};
-    use crate::fixtures::payload_context_fixture::FixtureIdTracker;
-    use crate::id_tracker::{IdTracker, IdTrackerSS};
-    use crate::types::{PointIdType, ScalarQuantizationConfig};
-    use crate::vector_storage::{new_raw_scorer, ScoredPointOffset};
-
-    #[test]
-    fn test_delete_points() {
-        let dir = Builder::new().prefix("storage_dir").tempdir().unwrap();
-        let db = open_db(dir.path(), &[DB_VECTOR_CF]).unwrap();
-        let points = vec![
-            vec![1.0, 0.0, 1.0, 1.0],
-            vec![1.0, 0.0, 1.0, 0.0],
-            vec![1.0, 1.0, 1.0, 1.0],
-            vec![1.0, 1.0, 0.0, 1.0],
-            vec![1.0, 0.0, 0.0, 0.0],
-        ];
-        let delete_mask = [false, false, true, true, false];
-        let id_tracker: Arc<AtomicRefCell<IdTrackerSS>> =
-            Arc::new(AtomicRefCell::new(FixtureIdTracker::new(points.len())));
-        let storage = open_simple_vector_storage(db, DB_VECTOR_CF, 4, Distance::Dot).unwrap();
-        let borrowed_id_tracker = id_tracker.borrow_mut();
-        let mut borrowed_storage = storage.borrow_mut();
-
-        for (i, vec) in points.iter().enumerate() {
-            borrowed_storage
-                .insert_vector(i as PointOffsetType, vec)
-                .unwrap();
-        }
-
-        // Delete select number of points
-        delete_mask
-            .into_iter()
-            .enumerate()
-            .filter(|(_, d)| *d)
-            .for_each(|(i, _)| {
-                borrowed_storage
-                    .delete_vector(i as PointOffsetType)
-                    .unwrap();
-            });
-        assert_eq!(
-            borrowed_storage.deleted_vector_count(),
-            2,
-            "2 vectors must be deleted"
-        );
-
-        let query: Vec<VectorElementType> = vec![0.0, 1.0, 1.1, 1.0];
-        let closest = new_raw_scorer(
-            query,
-            &borrowed_storage,
-            borrowed_id_tracker.deleted_point_bitslice(),
-        )
-        .peek_top_iter(&mut [0, 1, 2, 3, 4].iter().cloned(), 5);
-        assert_eq!(closest.len(), 3, "must have 3 vectors, 2 are deleted");
-        assert_eq!(closest[0].idx, 0);
-        assert_eq!(closest[1].idx, 1);
-        assert_eq!(closest[2].idx, 4);
-
-        // Delete 1, redelete 2
-        borrowed_storage
-            .delete_vector(1 as PointOffsetType)
-            .unwrap();
-        borrowed_storage
-            .delete_vector(2 as PointOffsetType)
-            .unwrap();
-        assert_eq!(
-            borrowed_storage.deleted_vector_count(),
-            3,
-            "3 vectors must be deleted"
-        );
-
-        let query: Vec<VectorElementType> = vec![1.0, 0.0, 0.0, 0.0];
-        let closest = new_raw_scorer(
-            query,
-            &borrowed_storage,
-            borrowed_id_tracker.deleted_point_bitslice(),
-        )
-        .peek_top_iter(&mut [0, 1, 2, 3, 4].iter().cloned(), 5);
-        assert_eq!(closest.len(), 2, "must have 2 vectors, 3 are deleted");
-        assert_eq!(closest[0].idx, 4);
-        assert_eq!(closest[1].idx, 0);
-
-        // Delete all
-        borrowed_storage
-            .delete_vector(0 as PointOffsetType)
-            .unwrap();
-        borrowed_storage
-            .delete_vector(4 as PointOffsetType)
-            .unwrap();
-        assert_eq!(
-            borrowed_storage.deleted_vector_count(),
-            5,
-            "all vectors must be deleted"
-        );
-
-        let query: Vec<VectorElementType> = vec![1.0, 0.0, 0.0, 0.0];
-        let closest = new_raw_scorer(
-            query,
-            &borrowed_storage,
-            borrowed_id_tracker.deleted_point_bitslice(),
-        )
-        .peek_top_all(5);
-        assert!(closest.is_empty(), "must have no results, all deleted");
-    }
-
-    /// Test that deleted points are properly transferred when updating from other storage.
-    #[test]
-    fn test_update_from_delete_points() {
-        let dir = Builder::new().prefix("storage_dir").tempdir().unwrap();
-        let db = open_db(dir.path(), &[DB_VECTOR_CF]).unwrap();
-        let points = vec![
-            vec![1.0, 0.0, 1.0, 1.0],
-            vec![1.0, 0.0, 1.0, 0.0],
-            vec![1.0, 1.0, 1.0, 1.0],
-            vec![1.0, 1.0, 0.0, 1.0],
-            vec![1.0, 0.0, 0.0, 0.0],
-        ];
-        let delete_mask = [false, false, true, true, false];
-        let id_tracker: Arc<AtomicRefCell<IdTrackerSS>> =
-            Arc::new(AtomicRefCell::new(FixtureIdTracker::new(points.len())));
-        let storage = open_simple_vector_storage(db, DB_VECTOR_CF, 4, Distance::Dot).unwrap();
-        let borrowed_id_tracker = id_tracker.borrow_mut();
-        let mut borrowed_storage = storage.borrow_mut();
-
-        {
-            let dir2 = Builder::new().prefix("db_dir").tempdir().unwrap();
-            let db = open_db(dir2.path(), &[DB_VECTOR_CF]).unwrap();
-            let storage2 = open_simple_vector_storage(db, DB_VECTOR_CF, 4, Distance::Dot).unwrap();
-            {
-                let mut borrowed_storage2 = storage2.borrow_mut();
-                points.iter().enumerate().for_each(|(i, vec)| {
-                    borrowed_storage2
-                        .insert_vector(i as PointOffsetType, vec)
-                        .unwrap();
-                    if delete_mask[i] {
-                        borrowed_storage2
-                            .delete_vector(i as PointOffsetType)
-                            .unwrap();
-                    }
-                });
-            }
-            borrowed_storage
-                .update_from(
-                    &storage2.borrow(),
-                    &mut Box::new(0..points.len() as u32),
-                    &Default::default(),
-                )
-                .unwrap();
-        }
-
-        assert_eq!(
-            borrowed_storage.deleted_vector_count(),
-            2,
-            "2 vectors must be deleted from other storage"
-        );
-
-        let query: Vec<VectorElementType> = vec![0.0, 1.0, 1.1, 1.0];
-        let closest = new_raw_scorer(
-            query,
-            &borrowed_storage,
-            borrowed_id_tracker.deleted_point_bitslice(),
-        )
-        .peek_top_iter(&mut [0, 1, 2, 3, 4].iter().cloned(), 5);
-        assert_eq!(closest.len(), 3, "must have 3 vectors, 2 are deleted");
-        assert_eq!(closest[0].idx, 0);
-        assert_eq!(closest[1].idx, 1);
-        assert_eq!(closest[2].idx, 4);
-
-        // Delete all
-        borrowed_storage
-            .delete_vector(0 as PointOffsetType)
-            .unwrap();
-        borrowed_storage
-            .delete_vector(1 as PointOffsetType)
-            .unwrap();
-        borrowed_storage
-            .delete_vector(4 as PointOffsetType)
-            .unwrap();
-        assert_eq!(
-            borrowed_storage.deleted_vector_count(),
-            5,
-            "all vectors must be deleted"
-        );
-    }
-
-    #[test]
-    fn test_score_points() {
-        let dir = Builder::new().prefix("storage_dir").tempdir().unwrap();
-        let db = open_db(dir.path(), &[DB_VECTOR_CF]).unwrap();
-        let points = vec![
-            vec![1.0, 0.0, 1.0, 1.0],
-            vec![1.0, 0.0, 1.0, 0.0],
-            vec![1.0, 1.0, 1.0, 1.0],
-            vec![1.0, 1.0, 0.0, 1.0],
-            vec![1.0, 0.0, 0.0, 0.0],
-        ];
-        let id_tracker: Arc<AtomicRefCell<IdTrackerSS>> =
-            Arc::new(AtomicRefCell::new(FixtureIdTracker::new(points.len())));
-        let storage = open_simple_vector_storage(db, DB_VECTOR_CF, 4, Distance::Dot).unwrap();
-        let mut borrowed_id_tracker = id_tracker.borrow_mut();
-        let mut borrowed_storage = storage.borrow_mut();
-
-        for (i, vec) in points.iter().enumerate() {
-            borrowed_storage
-                .insert_vector(i as PointOffsetType, vec)
-                .unwrap();
-        }
-
-        let query: Vec<VectorElementType> = vec![0.0, 1.0, 1.1, 1.0];
-
-        let closest = new_raw_scorer(
-            query.clone(),
-            &borrowed_storage,
-            borrowed_id_tracker.deleted_point_bitslice(),
-        )
-        .peek_top_iter(&mut [0, 1, 2, 3, 4].iter().cloned(), 2);
-
-        let top_idx = match closest.get(0) {
-            Some(scored_point) => {
-                assert_eq!(scored_point.idx, 2);
-                scored_point.idx
-            }
-            None => panic!("No close vector found!"),
-        };
-
-        borrowed_id_tracker
-            .drop(PointIdType::NumId(top_idx as u64))
-            .unwrap();
-
-        let raw_scorer = new_raw_scorer(
-            query,
-            &borrowed_storage,
-            borrowed_id_tracker.deleted_point_bitslice(),
-        );
-        let closest = raw_scorer.peek_top_iter(&mut [0, 1, 2, 3, 4].iter().cloned(), 2);
-
-        let query_points = vec![0, 1, 2, 3, 4];
-
-        let mut raw_res1 = vec![ScoredPointOffset { idx: 0, score: 0. }; query_points.len()];
-        let raw_res1_count = raw_scorer.score_points(&query_points, &mut raw_res1);
-        raw_res1.resize(raw_res1_count, ScoredPointOffset { idx: 0, score: 0. });
-
-        let mut raw_res2 = vec![ScoredPointOffset { idx: 0, score: 0. }; query_points.len()];
-        let raw_res2_count = raw_scorer.score_points(&query_points, &mut raw_res2);
-        raw_res2.resize(raw_res2_count, ScoredPointOffset { idx: 0, score: 0. });
-
-        assert_eq!(raw_res1, raw_res2);
-
-        match closest.get(0) {
-            Some(scored_point) => {
-                assert_ne!(scored_point.idx, 2);
-                assert_eq!(&raw_res1[scored_point.idx as usize], scored_point);
-            }
-            None => panic!("No close vector found!"),
-        };
-
-        let all_ids1: Vec<_> = borrowed_id_tracker.iter_ids().collect();
-        let all_ids2: Vec<_> = borrowed_id_tracker.iter_ids().collect();
-
-        assert_eq!(all_ids1, all_ids2);
-
-        assert!(!all_ids1.contains(&top_idx))
-    }
-
-    #[test]
-    fn test_score_quantized_points() {
-        let dir = Builder::new().prefix("storage_dir").tempdir().unwrap();
-        let db = open_db(dir.path(), &[DB_VECTOR_CF]).unwrap();
-        let points = vec![
-            vec![1.0, 0.0, 1.0, 1.0],
-            vec![1.0, 0.0, 1.0, 0.0],
-            vec![1.0, 1.0, 1.0, 1.0],
-            vec![1.0, 1.0, 0.0, 1.0],
-            vec![1.0, 0.0, 0.0, 0.0],
-        ];
-        let id_tracker = Arc::new(AtomicRefCell::new(FixtureIdTracker::new(points.len())));
-        let storage = open_simple_vector_storage(db, DB_VECTOR_CF, 4, Distance::Dot).unwrap();
-        let mut borrowed_storage = storage.borrow_mut();
-        let borrowed_id_tracker = id_tracker.borrow_mut();
-
-        for (i, vec) in points.iter().enumerate() {
-            borrowed_storage
-                .insert_vector(i as PointOffsetType, vec)
-                .unwrap();
-        }
-
-        let config: QuantizationConfig = ScalarQuantizationConfig {
-            r#type: Default::default(),
-            quantile: None,
-            always_ram: None,
-        }
-        .into();
-
-        let stopped = AtomicBool::new(false);
-        borrowed_storage
-            .quantize(dir.path(), &config, 1, &stopped)
-            .unwrap();
-
-        let query = vec![0.5, 0.5, 0.5, 0.5];
-
-        {
-            let scorer_quant = borrowed_storage.quantized_storage().unwrap().raw_scorer(
-                &query,
-                borrowed_id_tracker.deleted_point_bitslice(),
-                borrowed_storage.deleted_vector_bitslice(),
-            );
-            let scorer_orig = new_raw_scorer(
-                query.clone(),
-                &borrowed_storage,
-                borrowed_id_tracker.deleted_point_bitslice(),
-            );
-            for i in 0..5 {
-                let quant = scorer_quant.score_point(i);
-                let orig = scorer_orig.score_point(i);
-                assert!((orig - quant).abs() < 0.15);
-
-                let quant = scorer_quant.score_internal(0, i);
-                let orig = scorer_orig.score_internal(0, i);
-                assert!((orig - quant).abs() < 0.15);
-            }
-        }
-
-        // test save-load
-        borrowed_storage.load_quantization(dir.path()).unwrap();
-
-        let scorer_quant = borrowed_storage.quantized_storage().unwrap().raw_scorer(
-            &query,
-            borrowed_id_tracker.deleted_point_bitslice(),
-            borrowed_storage.deleted_vector_bitslice(),
-        );
-        let scorer_orig = new_raw_scorer(
-            query.clone(),
-            &borrowed_storage,
-            borrowed_id_tracker.deleted_point_bitslice(),
-        );
-        for i in 0..5 {
-            let quant = scorer_quant.score_point(i);
-            let orig = scorer_orig.score_point(i);
-            assert!((orig - quant).abs() < 0.15);
-
-            let quant = scorer_quant.score_internal(0, i);
-            let orig = scorer_orig.score_internal(0, i);
-            assert!((orig - quant).abs() < 0.15);
-        }
-    }
-=======
->>>>>>> a18f5e98
 }