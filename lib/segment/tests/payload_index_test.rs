--- conflicted
+++ resolved
@@ -9,17 +9,8 @@
     };
     use segment::payload_storage::schema_storage::SchemaStorage;
     use segment::segment_constructor::build_segment;
-    use segment::types::{
-<<<<<<< HEAD
-        Condition, Distance, FieldCondition, FieldDataType, Filter, Indexes, Payload,
-        PayloadIndexType, Range, SegmentConfig, StorageType, WithPayload,
-=======
-        Condition, Distance, FieldCondition, Filter, GeoPoint, GeoRadius, Indexes,
-        PayloadIndexType, PayloadKeyType, PayloadType, Range, SegmentConfig, StorageType, TheMap,
-        WithPayload,
->>>>>>> 34048c6f
-    };
-    use serde_json::json;
+    use segment::types::{Condition, Distance, FieldCondition, FieldDataType, Filter, GeoPoint, GeoRadius, Indexes, Payload, PayloadIndexType, Range, SegmentConfig, StorageType, WithPayload};
+    use serde_json::{json, Map, Value};
     use std::sync::Arc;
     use tempdir::TempDir;
 
@@ -244,28 +235,35 @@
         for idx in 0..num_points {
             let point_id = idx.into();
             let vector = random_vector(&mut rnd, dim);
-            let mut payload: TheMap<PayloadKeyType, PayloadType> = Default::default();
-            payload.insert(str_key.clone(), random_keyword_payload(&mut rnd));
+            let mut payload: Map<String, Value> = Default::default();
+            payload.insert(str_key.clone(), Value::String(random_keyword_payload(&mut rnd)));
+            let geo_payload = random_geo_payload(&mut rnd, num_geo_values)
+                .into_iter()
+                .map(|geo| json!({"lon": geo.lon, "lat": geo.lat}))
+                .collect_vec();
+
             payload.insert(
                 geo_key.clone(),
-                random_geo_payload(&mut rnd, num_geo_values),
+                Value::Array(geo_payload),
             );
 
             plain_segment.upsert_point(idx, point_id, &vector).unwrap();
             struct_segment.upsert_point(idx, point_id, &vector).unwrap();
 
+            let payload: Payload = payload.into();
+
             plain_segment
-                .set_full_payload(idx, point_id, payload.clone())
+                .set_full_payload(idx, point_id, &payload.clone())
                 .unwrap();
             struct_segment
-                .set_full_payload(idx, point_id, payload.clone())
+                .set_full_payload(idx, point_id, &payload)
                 .unwrap();
 
             opnum += 1;
         }
 
-        struct_segment.create_field_index(opnum, &str_key).unwrap();
-        struct_segment.create_field_index(opnum, &geo_key).unwrap();
+        struct_segment.create_field_index(opnum, &str_key, &None).unwrap();
+        struct_segment.create_field_index(opnum, &geo_key, &None).unwrap();
 
         let attempts = 100;
         for _i in 0..attempts {
