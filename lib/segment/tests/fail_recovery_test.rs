--- conflicted
+++ resolved
@@ -17,17 +17,12 @@
 
         let mut segment = empty_segment(dir.path());
 
-<<<<<<< HEAD
         segment
-            .upsert_point(1, 1.into(), &only_default_vector(&vec1))
+            .upsert_vector(1, 1.into(), &only_default_vector(&vec1))
             .unwrap();
         segment
-            .upsert_point(1, 2.into(), &only_default_vector(&vec1))
+            .upsert_vector(1, 2.into(), &only_default_vector(&vec1))
             .unwrap();
-=======
-        segment.upsert_vector(1, 1.into(), &vec1).unwrap();
-        segment.upsert_vector(1, 2.into(), &vec1).unwrap();
->>>>>>> c3bc5b38
 
         segment.error_status = Some(SegmentFailedState {
             version: 2,
