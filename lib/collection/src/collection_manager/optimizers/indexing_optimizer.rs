use std::collections::HashSet;
use std::path::{Path, PathBuf};
use std::sync::Arc;

use segment::payload_storage::schema_storage::SchemaStorage;
use segment::types::{HnswConfig, Indexes, PayloadIndexType, SegmentType, StorageType};

use crate::collection_manager::holders::segment_holder::{
    LockedSegment, LockedSegmentHolder, SegmentId,
};
use crate::collection_manager::optimizers::segment_optimizer::{
    OptimizerThresholds, SegmentOptimizer,
};
use crate::config::CollectionParams;

/// Looks for the segments, which require to be indexed.
/// If segment is too large, but still does not have indexes - it is time to create some indexes.
/// The process of index creation is slow and CPU-bounded, so it is convenient to perform
/// index building in a same way as segment re-creation.
pub struct IndexingOptimizer {
    thresholds_config: OptimizerThresholds,
    segments_path: PathBuf,
    collection_temp_dir: PathBuf,
    collection_params: CollectionParams,
    hnsw_config: HnswConfig,
    schema_store: Arc<SchemaStorage>,
}

impl IndexingOptimizer {
    pub fn new(
        thresholds_config: OptimizerThresholds,
        segments_path: PathBuf,
        collection_temp_dir: PathBuf,
        collection_params: CollectionParams,
        hnsw_config: HnswConfig,
        schema_store: Arc<SchemaStorage>,
    ) -> Self {
        IndexingOptimizer {
            thresholds_config,
            segments_path,
            collection_temp_dir,
            collection_params,
            hnsw_config,
            schema_store,
        }
    }

    fn worst_segment(
        &self,
        segments: LockedSegmentHolder,
        excluded_ids: &HashSet<SegmentId>,
    ) -> Option<(SegmentId, LockedSegment)> {
        let segments_read_guard = segments.read();
        segments_read_guard
            .iter()
            .filter_map(|(idx, segment)| {
                if excluded_ids.contains(idx) {
                    // This segment is excluded externally. It might already be scheduled for optimization
                    return None;
                }

                let segment_entry = segment.get();
                let read_segment = segment_entry.read();
                let vector_count = read_segment.vectors_count();

                let segment_config = read_segment.config();

                if read_segment.segment_type() == SegmentType::Special {
                    return None; // Never optimize already optimized segment
                }

                // Apply indexing to plain segments which have grown too big
                let is_vector_indexed = match segment_config.index {
                    Indexes::Plain { .. } => false,
                    Indexes::Hnsw(_) => true,
                };

                let is_payload_indexed = match segment_config.payload_index.unwrap_or_default() {
                    PayloadIndexType::Plain => false,
                    PayloadIndexType::Struct => true,
                };

                let is_memmaped = match segment_config.storage_type {
                    StorageType::InMemory => false,
                    StorageType::Mmap => true,
                };

                let big_for_mmap = vector_count >= self.thresholds_config.memmap_threshold;
                let big_for_index = vector_count >= self.thresholds_config.indexing_threshold;
                let big_for_payload_index =
                    vector_count >= self.thresholds_config.payload_indexing_threshold;

                let has_payload = !read_segment.get_indexed_fields().is_empty();

                let require_indexing = (big_for_mmap && !is_memmaped)
                    || (big_for_index && !is_vector_indexed)
                    || (has_payload && big_for_payload_index && !is_payload_indexed);

                match require_indexing {
                    true => Some((*idx, vector_count)),
                    false => None,
                }
            })
            .max_by_key(|(_, num_vectors)| *num_vectors)
            .map(|(idx, _)| (idx, segments_read_guard.get(idx).unwrap().clone()))
    }
}

impl SegmentOptimizer for IndexingOptimizer {
    fn collection_path(&self) -> &Path {
        self.segments_path.as_path()
    }

    fn temp_path(&self) -> &Path {
        self.collection_temp_dir.as_path()
    }

    fn collection_params(&self) -> CollectionParams {
        self.collection_params.clone()
    }

    fn hnsw_config(&self) -> HnswConfig {
        self.hnsw_config
    }

    fn threshold_config(&self) -> &OptimizerThresholds {
        &self.thresholds_config
    }

    fn check_condition(
        &self,
        segments: LockedSegmentHolder,
        excluded_ids: &HashSet<SegmentId>,
    ) -> Vec<SegmentId> {
        match self.worst_segment(segments, excluded_ids) {
            None => vec![],
            Some((segment_id, _segment)) => vec![segment_id],
        }
    }

    fn schema_store(&self) -> Arc<SchemaStorage> {
        self.schema_store.clone()
    }
}

#[cfg(test)]
mod tests {
<<<<<<< HEAD
    use std::borrow::Borrow;
=======
    use std::num::NonZeroU32;
>>>>>>> a5bd04f4
    use std::ops::Deref;
    use std::sync::atomic::AtomicBool;
    use std::sync::Arc;

    use itertools::Itertools;
    use parking_lot::lock_api::RwLock;
    use segment::payload_storage::PayloadStorageSS;
    use serde_json::json;
    use tempdir::TempDir;

    use segment::types::{FieldDataType, Payload, PayloadSchemaType, StorageType};

    use crate::collection_manager::fixtures::random_segment;
    use crate::collection_manager::holders::segment_holder::SegmentHolder;
    use crate::collection_manager::segments_updater::{
        process_field_index_operation, process_point_operation,
    };
    use crate::operations::point_ops::{
        Batch, PointInsertOperations, PointOperations, PointsBatch,
    };
    use crate::operations::{CreateIndex, FieldIndexOperations};

    use super::*;

    fn init() {
        let _ = env_logger::builder().is_test(true).try_init();
    }

    #[test]
    fn test_indexing_optimizer() {
        init();

        let mut holder = SegmentHolder::default();

        let payload_field = "number".to_owned();

        let stopped = AtomicBool::new(false);
        let dim = 4;

        let segments_dir = TempDir::new("segments_dir").unwrap();
        let segments_temp_dir = TempDir::new("segments_temp_dir").unwrap();
        let mut opnum = 101..1000000;

        let small_segment = random_segment(segments_dir.path(), opnum.next().unwrap(), 25, dim);
        let middle_segment = random_segment(segments_dir.path(), opnum.next().unwrap(), 100, dim);
        let large_segment = random_segment(segments_dir.path(), opnum.next().unwrap(), 200, dim);

        let segment_config = small_segment.segment_config.clone();

        let small_segment_id = holder.add(small_segment);
        let middle_segment_id = holder.add(middle_segment);
        let large_segment_id = holder.add(large_segment);

        let mut index_optimizer = IndexingOptimizer::new(
            OptimizerThresholds {
                memmap_threshold: 1000,
                indexing_threshold: 1000,
                payload_indexing_threshold: 50,
            },
            segments_dir.path().to_owned(),
            segments_temp_dir.path().to_owned(),
            CollectionParams {
                vector_size: segment_config.vector_size,
                distance: segment_config.distance,
                shard_number: NonZeroU32::new(1).unwrap(),
            },
            Default::default(),
            Arc::new(SchemaStorage::new()),
        );

        let locked_holder = Arc::new(RwLock::new(holder));

        let excluded_ids = Default::default();

        // ---- check condition for MMap optimization
        let suggested_to_optimize =
            index_optimizer.check_condition(locked_holder.clone(), &excluded_ids);
        assert!(suggested_to_optimize.is_empty());

        index_optimizer.thresholds_config.memmap_threshold = 150;
        index_optimizer.thresholds_config.indexing_threshold = 50;

        let suggested_to_optimize =
            index_optimizer.check_condition(locked_holder.clone(), &excluded_ids);
        assert!(suggested_to_optimize.contains(&large_segment_id));

        // ----- CREATE AN INDEXED FIELD ------
        process_field_index_operation(
            locked_holder.deref(),
            opnum.next().unwrap(),
            &FieldIndexOperations::CreateIndex(CreateIndex {
                field_name: payload_field.to_owned(),
                field_type: Some(FieldDataType::Integer),
            }),
        )
        .unwrap();

        // ------ Plain -> Mmap & Indexed payload
        let suggested_to_optimize =
            index_optimizer.check_condition(locked_holder.clone(), &excluded_ids);
        assert!(suggested_to_optimize.contains(&large_segment_id));
        eprintln!("suggested_to_optimize = {:#?}", suggested_to_optimize);
        index_optimizer
            .optimize(locked_holder.clone(), suggested_to_optimize, &stopped)
            .unwrap();
        eprintln!("Done");

        // ------ Plain -> Indexed payload
        let suggested_to_optimize =
            index_optimizer.check_condition(locked_holder.clone(), &excluded_ids);
        assert!(suggested_to_optimize.contains(&middle_segment_id));
        index_optimizer
            .optimize(locked_holder.clone(), suggested_to_optimize, &stopped)
            .unwrap();

        // ------- Keep smallest segment without changes
        let suggested_to_optimize =
            index_optimizer.check_condition(locked_holder.clone(), &excluded_ids);
        assert!(suggested_to_optimize.is_empty());

        assert_eq!(
            locked_holder.read().len(),
            3,
            "Testing no new segments were created"
        );

        let infos = locked_holder
            .read()
            .iter()
            .map(|(_sid, segment)| segment.get().read().info())
            .collect_vec();
        let configs = locked_holder
            .read()
            .iter()
            .map(|(_sid, segment)| segment.get().read().config())
            .collect_vec();

        let indexed_count = infos
            .iter()
            .filter(|info| info.segment_type == SegmentType::Indexed)
            .count();
        assert_eq!(
            indexed_count, 2,
            "Testing that 2 segments are actually indexed"
        );

        let mmap_count = configs
            .iter()
            .filter(|config| config.storage_type == StorageType::Mmap)
            .count();
        assert_eq!(
            mmap_count, 1,
            "Testing that only largest segment is not Mmap"
        );

        let segment_dirs = segments_dir.path().read_dir().unwrap().collect_vec();
        assert_eq!(
            segment_dirs.len(),
            locked_holder.read().len(),
            "Testing that new segments are persisted and old data is removed"
        );

        for info in &infos {
            assert!(
                info.schema.contains_key(&payload_field),
                "Testing that payload is not lost"
            );
            assert!(
                info.schema[&payload_field].indexed,
                "Testing that payload index is not lost"
            );
        }

        let point_payload: Payload = json!({"number":10000i64}).into();
        let insert_point_ops =
            PointOperations::UpsertPoints(PointInsertOperations::PointsBatch(PointsBatch {
                batch: Batch {
                    ids: vec![501.into(), 502.into(), 503.into()],
                    vectors: vec![
                        vec![1.0, 0.0, 0.5, 0.0],
                        vec![1.0, 0.0, 0.5, 0.5],
                        vec![1.0, 0.0, 0.5, 1.0],
                    ],
                    payloads: Some(vec![
                        Some(point_payload.clone()),
                        Some(point_payload.clone()),
                        Some(point_payload.clone()),
                    ]),
                },
            }));

        let smallest_size = infos
            .iter()
            .min_by_key(|info| info.num_vectors)
            .unwrap()
            .num_vectors;

        process_point_operation(
            locked_holder.deref(),
            opnum.next().unwrap(),
            insert_point_ops,
        )
        .unwrap();

        let new_infos = locked_holder
            .read()
            .iter()
            .map(|(_sid, segment)| segment.get().read().info())
            .collect_vec();
        let new_smallest_size = new_infos
            .iter()
            .min_by_key(|info| info.num_vectors)
            .unwrap()
            .num_vectors;

        assert_eq!(
            new_smallest_size,
            smallest_size + 3,
            "Testing that new data is added to an appendable segment only"
        );

        // ---- New appendable segment should be created if none left

        // Index even the smallest segment
        index_optimizer.thresholds_config.payload_indexing_threshold = 20;
        let suggested_to_optimize =
            index_optimizer.check_condition(locked_holder.clone(), &Default::default());
        assert!(suggested_to_optimize.contains(&small_segment_id));
        index_optimizer
            .optimize(locked_holder.clone(), suggested_to_optimize, &stopped)
            .unwrap();

        let new_infos2 = locked_holder
            .read()
            .iter()
            .map(|(_sid, segment)| segment.get().read().info())
            .collect_vec();

        assert!(
            new_infos2.len() > new_infos.len(),
            "Check that new appendable segment was created"
        );

        let insert_point_ops =
            PointOperations::UpsertPoints(PointInsertOperations::PointsBatch(PointsBatch {
                batch: Batch {
                    ids: vec![601.into(), 602.into(), 603.into()],
                    vectors: vec![
                        vec![0.0, 1.0, 0.5, 0.0],
                        vec![0.0, 1.0, 0.5, 0.5],
                        vec![0.0, 1.0, 0.5, 1.0],
                    ],
                    payloads: None,
                },
            }));

        process_point_operation(
            locked_holder.deref(),
            opnum.next().unwrap(),
            insert_point_ops,
        )
        .unwrap();
    }
}<|MERGE_RESOLUTION|>--- conflicted
+++ resolved
@@ -145,11 +145,8 @@
 
 #[cfg(test)]
 mod tests {
-<<<<<<< HEAD
     use std::borrow::Borrow;
-=======
     use std::num::NonZeroU32;
->>>>>>> a5bd04f4
     use std::ops::Deref;
     use std::sync::atomic::AtomicBool;
     use std::sync::Arc;
