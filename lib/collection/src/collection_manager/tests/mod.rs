--- conflicted
+++ resolved
@@ -109,28 +109,15 @@
 
     let proxy_id = wrap_proxy(segments.clone(), sid1, dir.path());
 
-<<<<<<< HEAD
-    let vectors = vec![
-        only_default_vector(&[0.0, 0.0, 0.0, 0.0]),
-        only_default_vector(&[0.0, 0.0, 0.0, 0.0]),
-    ];
-    upsert_points(&segments, 1001, &[1.into(), 2.into()], &vectors, &None).unwrap();
-
-    let vectors = vec![
-        only_default_vector(&[0.0, 0.0, 0.0, 0.0]),
-        only_default_vector(&[0.0, 0.0, 0.0, 0.0]),
-    ];
-    upsert_points(&segments, 1002, &[2.into(), 3.into()], &vectors, &None).unwrap();
-=======
     let points = vec![
         PointStruct {
             id: 1.into(),
-            vector: vec![0.0, 0.0, 0.0, 0.0],
+            vectors: only_default_vector(&[0.0, 0.0, 0.0, 0.0]),
             payload: None,
         },
         PointStruct {
             id: 2.into(),
-            vector: vec![0.0, 0.0, 0.0, 0.0],
+            vectors: only_default_vector(&[0.0, 0.0, 0.0, 0.0]),
             payload: None,
         },
     ];
@@ -140,18 +127,17 @@
     let points = vec![
         PointStruct {
             id: 2.into(),
-            vector: vec![0.0, 0.0, 0.0, 0.0],
+            vector: only_default_vector(&[0.0, 0.0, 0.0, 0.0]),
             payload: None,
         },
         PointStruct {
             id: 3.into(),
-            vector: vec![0.0, 0.0, 0.0, 0.0],
+            vector: only_default_vector(&[0.0, 0.0, 0.0, 0.0]),
             payload: None,
         },
     ];
 
     upsert_points(&segments.read(), 1002, &points).unwrap();
->>>>>>> 24ac939b
 
     let segments_write = segments.write();
 
