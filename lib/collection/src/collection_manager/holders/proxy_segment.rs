--- conflicted
+++ resolved
@@ -95,11 +95,7 @@
         let segment_arc = self.write_segment.get();
         let mut write_segment = segment_arc.write();
 
-<<<<<<< HEAD
-        write_segment.upsert_point(op_num, point_id, &all_vectors)?;
-=======
-        write_segment.upsert_vector(op_num, point_id, &only_default_vector(&vector))?;
->>>>>>> b2154598
+        write_segment.upsert_vector(op_num, point_id, &all_vectors)?;
         write_segment.set_full_payload(op_num, point_id, &payload)?;
 
         Ok(true)
