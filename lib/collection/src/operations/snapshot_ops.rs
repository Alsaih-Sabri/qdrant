use std::path::PathBuf;

<<<<<<< HEAD
=======
use api::grpc::conversions::naive_date_time_to_proto;
use chrono::NaiveDateTime;
>>>>>>> 5d4ce6e4
use schemars::JsonSchema;
use serde::{Deserialize, Serialize};
use url::Url;
use validator::Validate;

/// Defines source of truth for snapshot recovery:
/// `NoSync` means - restore snapshot without *any* additional synchronization.
/// `Snapshot` means - prefer snapshot data over the current state.
/// `Replica` means - prefer existing data over the snapshot.
#[derive(Debug, Deserialize, Serialize, JsonSchema, Default, Clone, Copy)]
#[serde(rename_all = "snake_case")]
pub enum SnapshotPriority {
    NoSync,
    Snapshot,
    #[default]
    Replica,
    // `ShardTransfer` is for internal use only, and should not be exposed/used in public API
    #[serde(skip)]
    ShardTransfer,
}

impl TryFrom<i32> for SnapshotPriority {
    type Error = tonic::Status;

    fn try_from(snapshot_priority: i32) -> Result<Self, Self::Error> {
        api::grpc::qdrant::ShardSnapshotPriority::from_i32(snapshot_priority)
            .map(Into::into)
            .ok_or_else(|| tonic::Status::invalid_argument("Malformed shard snapshot priority"))
    }
}

impl From<api::grpc::qdrant::ShardSnapshotPriority> for SnapshotPriority {
    fn from(snapshot_priority: api::grpc::qdrant::ShardSnapshotPriority) -> Self {
        match snapshot_priority {
            api::grpc::qdrant::ShardSnapshotPriority::NoSync => Self::NoSync,
            api::grpc::qdrant::ShardSnapshotPriority::Snapshot => Self::Snapshot,
            api::grpc::qdrant::ShardSnapshotPriority::Replica => Self::Replica,
            api::grpc::qdrant::ShardSnapshotPriority::ShardTransfer => Self::ShardTransfer,
        }
    }
}

impl From<SnapshotPriority> for api::grpc::qdrant::ShardSnapshotPriority {
    fn from(snapshot_priority: SnapshotPriority) -> Self {
        match snapshot_priority {
            SnapshotPriority::NoSync => Self::NoSync,
            SnapshotPriority::Snapshot => Self::Snapshot,
            SnapshotPriority::Replica => Self::Replica,
            SnapshotPriority::ShardTransfer => Self::ShardTransfer,
        }
    }
}

#[derive(Debug, Deserialize, Serialize, JsonSchema, Validate, Clone)]
pub struct SnapshotRecover {
    /// Examples:
    /// - URL `http://localhost:8080/collections/my_collection/snapshots/my_snapshot`
    /// - Local path `file:///qdrant/snapshots/test_collection-2022-08-04-10-49-10.snapshot`
    pub location: Url,

    /// Defines which data should be used as a source of truth if there are other replicas in the cluster.
    /// If set to `Snapshot`, the snapshot will be used as a source of truth, and the current state will be overwritten.
    /// If set to `Replica`, the current state will be used as a source of truth, and after recovery if will be synchronized with the snapshot.
    #[serde(default)]
    pub priority: Option<SnapshotPriority>,

    /// Optional SHA256 checksum to verify snapshot integrity before recovery.
    #[serde(default)]
    #[validate(custom = "common::validation::validate_sha256_hash")]
    pub checksum: Option<String>,
}

<<<<<<< HEAD
=======
#[derive(Debug, Deserialize, Serialize, JsonSchema, Clone)]
pub struct SnapshotDescription {
    pub name: String,
    pub creation_time: Option<NaiveDateTime>,
    pub size: u64,
    #[serde(default, skip_serializing_if = "Option::is_none")]
    pub checksum: Option<String>,
}

impl From<SnapshotDescription> for api::grpc::qdrant::SnapshotDescription {
    fn from(value: SnapshotDescription) -> Self {
        Self {
            name: value.name,
            creation_time: value.creation_time.map(naive_date_time_to_proto),
            size: value.size as i64,
            checksum: value.checksum,
        }
    }
}

pub async fn get_snapshot_description(path: &Path) -> CollectionResult<SnapshotDescription> {
    let name = path.file_name().unwrap().to_str().unwrap();
    let file_meta = tokio::fs::metadata(&path).await?;
    let creation_time = file_meta.created().ok().and_then(|created_time| {
        created_time
            .duration_since(SystemTime::UNIX_EPOCH)
            .ok()
            .map(|duration| {
                NaiveDateTime::from_timestamp_opt(duration.as_secs() as i64, 0).unwrap()
            })
    });

    let checksum = read_checksum_for_snapshot(path).await;
    let size = file_meta.len();
    Ok(SnapshotDescription {
        name: name.to_string(),
        creation_time,
        size,
        checksum,
    })
}

async fn read_checksum_for_snapshot(snapshot_path: impl Into<PathBuf>) -> Option<String> {
    let checksum_path = get_checksum_path(snapshot_path);
    tokio::fs::read_to_string(&checksum_path).await.ok()
}

pub fn get_checksum_path(snapshot_path: impl Into<PathBuf>) -> PathBuf {
    let mut checksum_path = snapshot_path.into().into_os_string();
    checksum_path.push(".checksum");
    checksum_path.into()
}

pub async fn list_snapshots_in_directory(
    directory: &Path,
) -> CollectionResult<Vec<SnapshotDescription>> {
    let mut entries = tokio::fs::read_dir(directory).await?;
    let mut snapshots = Vec::new();

    while let Some(entry) = entries.next_entry().await? {
        let path = entry.path();

        if !path.is_dir() && path.extension().map_or(false, |ext| ext == "snapshot") {
            snapshots.push(get_snapshot_description(&path).await?);
        }
    }

    Ok(snapshots)
}

>>>>>>> 5d4ce6e4
#[derive(Clone, Debug, serde::Deserialize, serde::Serialize, schemars::JsonSchema)]
pub struct ShardSnapshotRecover {
    pub location: ShardSnapshotLocation,

    #[serde(default)]
    pub priority: Option<SnapshotPriority>,

    /// Optional SHA256 checksum to verify snapshot integrity before recovery.
    #[validate(custom = "common::validation::validate_sha256_hash")]
    #[serde(default)]
    pub checksum: Option<String>,
}

#[derive(Clone, Debug, serde::Deserialize, serde::Serialize, schemars::JsonSchema)]
#[serde(untagged)]
pub enum ShardSnapshotLocation {
    Url(Url),
    Path(PathBuf),
}

impl TryFrom<Option<api::grpc::qdrant::ShardSnapshotLocation>> for ShardSnapshotLocation {
    type Error = tonic::Status;

    fn try_from(
        snapshot_location: Option<api::grpc::qdrant::ShardSnapshotLocation>,
    ) -> Result<Self, Self::Error> {
        let Some(snapshot_location) = snapshot_location else {
            return Err(tonic::Status::invalid_argument(
                "Malformed shard snapshot location",
            ));
        };

        snapshot_location.try_into()
    }
}

impl TryFrom<api::grpc::qdrant::ShardSnapshotLocation> for ShardSnapshotLocation {
    type Error = tonic::Status;

    fn try_from(location: api::grpc::qdrant::ShardSnapshotLocation) -> Result<Self, Self::Error> {
        use api::grpc::qdrant::shard_snapshot_location;

        let Some(location) = location.location else {
            return Err(tonic::Status::invalid_argument(
                "Malformed shard snapshot location",
            ));
        };

        let location = match location {
            shard_snapshot_location::Location::Url(url) => {
                let url = Url::parse(&url).map_err(|err| {
                    tonic::Status::invalid_argument(format!(
                        "Invalid shard snapshot URL {url}: {err}",
                    ))
                })?;

                Self::Url(url)
            }

            shard_snapshot_location::Location::Path(path) => {
                let path = PathBuf::from(path);
                Self::Path(path)
            }
        };

        Ok(location)
    }
}<|MERGE_RESOLUTION|>--- conflicted
+++ resolved
@@ -1,10 +1,7 @@
 use std::path::PathBuf;
 
-<<<<<<< HEAD
-=======
 use api::grpc::conversions::naive_date_time_to_proto;
 use chrono::NaiveDateTime;
->>>>>>> 5d4ce6e4
 use schemars::JsonSchema;
 use serde::{Deserialize, Serialize};
 use url::Url;
@@ -77,79 +74,6 @@
     pub checksum: Option<String>,
 }
 
-<<<<<<< HEAD
-=======
-#[derive(Debug, Deserialize, Serialize, JsonSchema, Clone)]
-pub struct SnapshotDescription {
-    pub name: String,
-    pub creation_time: Option<NaiveDateTime>,
-    pub size: u64,
-    #[serde(default, skip_serializing_if = "Option::is_none")]
-    pub checksum: Option<String>,
-}
-
-impl From<SnapshotDescription> for api::grpc::qdrant::SnapshotDescription {
-    fn from(value: SnapshotDescription) -> Self {
-        Self {
-            name: value.name,
-            creation_time: value.creation_time.map(naive_date_time_to_proto),
-            size: value.size as i64,
-            checksum: value.checksum,
-        }
-    }
-}
-
-pub async fn get_snapshot_description(path: &Path) -> CollectionResult<SnapshotDescription> {
-    let name = path.file_name().unwrap().to_str().unwrap();
-    let file_meta = tokio::fs::metadata(&path).await?;
-    let creation_time = file_meta.created().ok().and_then(|created_time| {
-        created_time
-            .duration_since(SystemTime::UNIX_EPOCH)
-            .ok()
-            .map(|duration| {
-                NaiveDateTime::from_timestamp_opt(duration.as_secs() as i64, 0).unwrap()
-            })
-    });
-
-    let checksum = read_checksum_for_snapshot(path).await;
-    let size = file_meta.len();
-    Ok(SnapshotDescription {
-        name: name.to_string(),
-        creation_time,
-        size,
-        checksum,
-    })
-}
-
-async fn read_checksum_for_snapshot(snapshot_path: impl Into<PathBuf>) -> Option<String> {
-    let checksum_path = get_checksum_path(snapshot_path);
-    tokio::fs::read_to_string(&checksum_path).await.ok()
-}
-
-pub fn get_checksum_path(snapshot_path: impl Into<PathBuf>) -> PathBuf {
-    let mut checksum_path = snapshot_path.into().into_os_string();
-    checksum_path.push(".checksum");
-    checksum_path.into()
-}
-
-pub async fn list_snapshots_in_directory(
-    directory: &Path,
-) -> CollectionResult<Vec<SnapshotDescription>> {
-    let mut entries = tokio::fs::read_dir(directory).await?;
-    let mut snapshots = Vec::new();
-
-    while let Some(entry) = entries.next_entry().await? {
-        let path = entry.path();
-
-        if !path.is_dir() && path.extension().map_or(false, |ext| ext == "snapshot") {
-            snapshots.push(get_snapshot_description(&path).await?);
-        }
-    }
-
-    Ok(snapshots)
-}
-
->>>>>>> 5d4ce6e4
 #[derive(Clone, Debug, serde::Deserialize, serde::Serialize, schemars::JsonSchema)]
 pub struct ShardSnapshotRecover {
     pub location: ShardSnapshotLocation,
