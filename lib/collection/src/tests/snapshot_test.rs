use std::num::{NonZeroU32, NonZeroU64};

use segment::types::Distance;
use tempfile::Builder;

use crate::collection::Collection;
use crate::config::{CollectionConfig, CollectionParams, WalConfig};
use crate::optimizers_builder::OptimizersConfig;
use crate::shard::collection_shard_distribution::CollectionShardDistribution;
use crate::shard::{ChannelService, Shard};

const TEST_OPTIMIZERS_CONFIG: OptimizersConfig = OptimizersConfig {
    deleted_threshold: 0.9,
    vacuum_min_vector_number: 1000,
    default_segment_number: 2,
    max_segment_size: None,
    memmap_threshold: None,
    indexing_threshold: 50_000,
    flush_interval_sec: 30,
    max_optimization_threads: 2,
};

#[tokio::test]
async fn test_snapshot_collection() {
    let wal_config = WalConfig {
        wal_capacity_mb: 1,
        wal_segments_ahead: 0,
    };

    let collection_params = CollectionParams {
<<<<<<< HEAD
        vector: None,
        vectors: None,
        vector_size: Some(NonZeroU64::new(4).unwrap()),
        distance: Some(Distance::Dot),
        shard_number: NonZeroU32::new(3).expect("Shard number can not be zero"),
=======
        vector_size: NonZeroU64::new(4).unwrap(),
        distance: Distance::Dot,
        shard_number: NonZeroU32::new(3).unwrap(),
        replication_factor: NonZeroU32::new(3).unwrap(),
>>>>>>> b2154598
        on_disk_payload: false,
    };

    let config = CollectionConfig {
        params: collection_params,
        optimizer_config: TEST_OPTIMIZERS_CONFIG.clone(),
        wal_config,
        hnsw_config: Default::default(),
    };

    let snapshots_path = Builder::new().prefix("test_snapshots").tempdir().unwrap();
    let collection_dir = Builder::new().prefix("test_collection").tempdir().unwrap();
    let recover_dir = Builder::new()
        .prefix("test_collection_rec")
        .tempdir()
        .unwrap();
    let collection_name = "test".to_string();
    let collection_name_rec = "test_rec".to_string();

    let mut collection = Collection::new(
        collection_name,
        collection_dir.path(),
        snapshots_path.path(),
        &config,
        CollectionShardDistribution::new(vec![0, 1], vec![(2, 10000)]),
        ChannelService::default(),
    )
    .await
    .unwrap();

    let snapshots_tmp_dir = collection_dir.path().join("snapshots_tmp");
    std::fs::create_dir_all(&snapshots_tmp_dir).unwrap();
    let snapshot_description = collection
        .create_snapshot(&snapshots_tmp_dir)
        .await
        .unwrap();

    Collection::restore_snapshot(
        &snapshots_path.path().join(snapshot_description.name),
        recover_dir.path(),
    )
    .unwrap();

    let mut recovered_collection = Collection::load(
        collection_name_rec,
        recover_dir.path(),
        snapshots_path.path(),
        ChannelService::default(),
    )
    .await;

    {
        let shards_holder = &recovered_collection.shards_holder.read().await;

        let shard_0 = shards_holder.get_shard(&0).unwrap();
        assert!(matches!(shard_0, Shard::Local(_)));
        let shard_1 = shards_holder.get_shard(&1).unwrap();
        assert!(matches!(shard_1, Shard::Local(_)));
        let shard_2 = shards_holder.get_shard(&2).unwrap();
        assert!(matches!(shard_2, Shard::Remote(_)));
    }

    collection.before_drop().await;
    recovered_collection.before_drop().await;
}<|MERGE_RESOLUTION|>--- conflicted
+++ resolved
@@ -28,18 +28,12 @@
     };
 
     let collection_params = CollectionParams {
-<<<<<<< HEAD
         vector: None,
         vectors: None,
         vector_size: Some(NonZeroU64::new(4).unwrap()),
         distance: Some(Distance::Dot),
-        shard_number: NonZeroU32::new(3).expect("Shard number can not be zero"),
-=======
-        vector_size: NonZeroU64::new(4).unwrap(),
-        distance: Distance::Dot,
         shard_number: NonZeroU32::new(3).unwrap(),
         replication_factor: NonZeroU32::new(3).unwrap(),
->>>>>>> b2154598
         on_disk_payload: false,
     };
 
