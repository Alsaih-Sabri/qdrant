[package]
name = "collection"
version = "0.4.2"
authors = [
    "Andrey Vasnetsov <vasnetsov93@gmail.com>",
    "Qdrant Team <info@qdrant.tech>",
]
license = "Apache-2.0"
edition = "2021"

[features]
tracing = ["dep:tracing", "api/tracing", "segment/tracing"]

[dev-dependencies]
criterion = "0.5"
rstest = "0.18.2"

[target.'cfg(not(target_os = "windows"))'.dev-dependencies]
pprof = { version = "0.12", features = ["flamegraph", "prost-codec"] }

[dependencies]

parking_lot = "0.12"

rand = "0.8.5"
thiserror = "1.0"
serde = { version = "~1.0", features = ["derive"] }
serde_json = { version = "~1.0", features = ["std"] }
serde_cbor = "0.11.2"
rmp-serde = "~1.1"
wal = { git = "https://github.com/qdrant/wal.git", rev = "fad0e7c48be58d8e7db4cc739acd9b1cf6735de0"}
ordered-float = "4.2"
hashring = "0.3.3"
tinyvec = { version = "1.6.0", features = ["alloc"] }

tokio = {version = "~1.35", features = ["full"]}
tokio-util = "0.7"
futures = "0.3.30"
atomicwrites = "0.4.2"
log = "0.4"
env_logger = "0.10.1"
merge = "0.1.0"
async-trait = "0.1.75"
arc-swap = "1.6.0"
tonic = { version = "0.9.2", features = ["gzip", "tls"] }
tower = "0.4.13"
uuid = { version = "1.6", features = ["v4", "serde"] }
url = { version = "2", features = ["serde"] }
validator = { version = "0.16", features = ["derive"] }
actix-web-validator = "5.0.1"

common = { path = "../common/common" }
cancel = { path = "../common/cancel" }
io = { path = "../common/io" }
segment = {path = "../segment"}
sparse = { path = "../sparse" }
api = {path = "../api"}

itertools = "0.12"
indicatif = "0.17.7"
chrono = { version = "~0.4", features = ["serde"] }
schemars = { version = "0.8.16", features = ["uuid1", "preserve_order", "chrono", "url"] }
num_cpus = "1.16"
tar = "0.4.40"
fs_extra = "1.3.0"
semver = "1.0.20"
<<<<<<< HEAD
tempfile = "3.8.1"
sha2 = "0.10.8"
bytes = "1.5.0"
=======
tempfile = "3.9.0"
>>>>>>> f5bd32ae

tracing = { version = "0.1", features = ["async-await"], optional = true }

[[bench]]
name = "hash_ring_bench"
harness = false

[[bench]]
name = "batch_search_bench"
harness = false<|MERGE_RESOLUTION|>--- conflicted
+++ resolved
@@ -64,13 +64,10 @@
 tar = "0.4.40"
 fs_extra = "1.3.0"
 semver = "1.0.20"
-<<<<<<< HEAD
-tempfile = "3.8.1"
+tempfile = "3.9.0"
 sha2 = "0.10.8"
 bytes = "1.5.0"
-=======
-tempfile = "3.9.0"
->>>>>>> f5bd32ae
+
 
 tracing = { version = "0.1", features = ["async-await"], optional = true }
 
