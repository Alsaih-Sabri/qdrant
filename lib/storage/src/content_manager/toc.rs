extern crate profiler_proc_macro;
use profiler_proc_macro::trace;

use std::collections::HashMap;
use std::fs::{create_dir_all, read_dir, remove_dir_all};
use std::num::NonZeroU32;
use std::path::{Path, PathBuf};
use std::sync::Arc;

use tokio::runtime::Runtime;
use tokio::sync::{RwLock, RwLockReadGuard};

use collection::config::{CollectionConfig, CollectionParams};
use collection::operations::config_diff::DiffConfig;
use collection::operations::types::{
    PointRequest, RecommendRequest, Record, ScrollRequest, ScrollResult, SearchRequest,
    UpdateResult,
};
use collection::operations::CollectionUpdateOperations;
use collection::Collection;
use segment::types::ScoredPoint;

use crate::content_manager::{
    alias_mapping::AliasPersistence,
    collection_meta_ops::{
        AliasOperations, ChangeAliasesOperation, CollectionMetaOperations, CreateAlias,
        CreateAliasOperation, CreateCollection, DeleteAlias, DeleteAliasOperation, RenameAlias,
        RenameAliasOperation, UpdateCollection,
    },
    collections_ops::{Checker, Collections},
    errors::StorageError,
};
use crate::types::StorageConfig;
use collection::collection_manager::collection_managers::CollectionSearcher;
use collection::collection_manager::simple_collection_searcher::SimpleCollectionSearcher;

use collection::shard::ShardId;
#[cfg(feature = "consensus")]
use raft::{
    eraftpb::{Entry as RaftEntry, Snapshot as RaftSnapshot},
    RaftState,
};
use std::ops::Deref;
#[cfg(feature = "consensus")]
use wal::Wal;

#[cfg(feature = "consensus")]
pub use consensus::TableOfContentRef;

const COLLECTIONS_DIR: &str = "collections";
#[cfg(feature = "consensus")]
const COLLECTIONS_META_WAL_DIR: &str = "collections_meta_wal";

/// The main object of the service. It holds all objects, required for proper functioning.
/// In most cases only one `TableOfContent` is enough for service. It is created only once during
/// the launch of the service.
pub struct TableOfContent {
    collections: Arc<RwLock<Collections>>,
    storage_config: StorageConfig,
    search_runtime: Runtime,
    collection_management_runtime: Runtime,
    alias_persistence: RwLock<AliasPersistence>,
    segment_searcher: Box<dyn CollectionSearcher + Sync + Send>,

    #[cfg(feature = "consensus")]
    collection_meta_wal: Arc<std::sync::Mutex<Wal>>,
    #[cfg(feature = "consensus")]
    raft_state: Arc<std::sync::Mutex<RaftState>>,
    #[cfg(feature = "consensus")]
    propose_sender: Option<std::sync::Mutex<std::sync::mpsc::Sender<Vec<u8>>>>,
}

impl TableOfContent {
    #[trace]
    pub fn new(storage_config: &StorageConfig, search_runtime: Runtime) -> Self {
        let collections_path = Path::new(&storage_config.storage_path).join(&COLLECTIONS_DIR);
        let collection_management_runtime = Runtime::new().unwrap();

        create_dir_all(&collections_path).expect("Can't create Collections directory");

        let collection_paths =
            read_dir(&collections_path).expect("Can't read Collections directory");

        let mut collections: HashMap<String, Collection> = Default::default();

        for entry in collection_paths {
            let collection_path = entry
                .expect("Can't access of one of the collection files")
                .path();
            let collection_name = collection_path
                .file_name()
                .expect("Can't resolve a filename of one of the collection files")
                .to_str()
                .expect("A filename of one of the collection files is not a valid UTF-8")
                .to_string();

            let collection = collection_management_runtime
                .block_on(Collection::load(collection_name.clone(), &collection_path));

            collections.insert(collection_name, collection);
        }

        let alias_path = Path::new(&storage_config.storage_path).join("aliases");

        let alias_persistence =
            AliasPersistence::open(alias_path).expect("Can't open database by the provided config");

        #[cfg(feature = "consensus")]
        let collection_meta_wal = {
            let collections_meta_wal_path =
                Path::new(&storage_config.storage_path).join(&COLLECTIONS_META_WAL_DIR);
            create_dir_all(&collections_meta_wal_path)
                .expect("Can't create Collections meta Wal directory");
            Arc::new(std::sync::Mutex::new(
                Wal::open(collections_meta_wal_path).unwrap(),
            ))
        };

        TableOfContent {
            collections: Arc::new(RwLock::new(collections)),
            storage_config: storage_config.clone(),
            search_runtime,
            alias_persistence: RwLock::new(alias_persistence),
            segment_searcher: Box::new(SimpleCollectionSearcher::new()),
            collection_management_runtime,
            #[cfg(feature = "consensus")]
            collection_meta_wal,
            #[cfg(feature = "consensus")]
            raft_state: Arc::new(std::sync::Mutex::new(RaftState::default())),
            #[cfg(feature = "consensus")]
            propose_sender: None,
        }
    }

<<<<<<< HEAD
    #[trace]
=======
    #[cfg(feature = "consensus")]
    pub fn with_propose_sender(&mut self, sender: std::sync::mpsc::Sender<Vec<u8>>) {
        self.propose_sender = Some(std::sync::Mutex::new(sender))
    }

>>>>>>> 772e8b67
    fn get_collection_path(&self, collection_name: &str) -> PathBuf {
        Path::new(&self.storage_config.storage_path)
            .join(&COLLECTIONS_DIR)
            .join(collection_name)
    }

    #[trace]
    fn create_collection_path(&self, collection_name: &str) -> Result<PathBuf, StorageError> {
        let path = self.get_collection_path(collection_name);

        create_dir_all(&path).map_err(|err| StorageError::ServiceError {
            description: format!(
                "Can't create directory for collection {}. Error: {}",
                collection_name, err
            ),
        })?;

        Ok(path)
    }

    /// Finds the original name of the collection
    ///
    /// # Arguments
    ///
    /// * `collection_name` - Name of the collection or alias to resolve
    ///
    /// # Result
    ///
    /// If the collection exists - return its name
    /// If alias exists - returns the original collection name
    /// If neither exists - returns [`StorageError`]
    async fn resolve_name(&self, collection_name: &str) -> Result<String, StorageError> {
        let alias_collection_name = self.alias_persistence.read().await.get(collection_name);

        let resolved_name = match alias_collection_name {
            None => collection_name.to_string(),
            Some(resolved_alias) => resolved_alias,
        };
        self.collections
            .read()
            .await
            .validate_collection_exists(&resolved_name)
            .await?;
        Ok(resolved_name)
    }

    async fn create_collection(
        &self,
        collection_name: &str,
        operation: CreateCollection,
    ) -> Result<bool, StorageError> {
        let CreateCollection {
            vector_size,
            distance,
            shard_number,
            hnsw_config: hnsw_config_diff,
            wal_config: wal_config_diff,
            optimizers_config: optimizers_config_diff,
        } = operation;

        self.collections
            .read()
            .await
            .validate_collection_not_exists(collection_name)
            .await?;

        let collection_path = self.create_collection_path(collection_name)?;

        let collection_params = CollectionParams {
            vector_size,
            distance,
            shard_number: NonZeroU32::new(shard_number).ok_or(StorageError::BadInput {
                description: "`shard_number` cannot be 0".to_string(),
            })?,
        };
        let wal_config = match wal_config_diff {
            None => self.storage_config.wal.clone(),
            Some(diff) => diff.update(&self.storage_config.wal)?,
        };

        let optimizers_config = match optimizers_config_diff {
            None => self.storage_config.optimizers.clone(),
            Some(diff) => diff.update(&self.storage_config.optimizers)?,
        };

        let hnsw_config = match hnsw_config_diff {
            None => self.storage_config.hnsw_index,
            Some(diff) => diff.update(&self.storage_config.hnsw_index)?,
        };

        let collection = Collection::new(
            collection_name.to_string(),
            Path::new(&collection_path),
            &CollectionConfig {
                wal_config,
                params: collection_params,
                optimizer_config: optimizers_config,
                hnsw_config,
            },
        )
        .await?;

        let mut write_collections = self.collections.write().await;
        write_collections
            .validate_collection_not_exists(collection_name)
            .await?;
        write_collections.insert(collection_name.to_string(), collection);
        Ok(true)
    }

    async fn update_collection(
        &self,
        collection_name: &str,
        operation: UpdateCollection,
    ) -> Result<bool, StorageError> {
        match operation.optimizers_config {
            None => {}
            Some(new_optimizers_config) => {
                let collection = self.get_collection(collection_name).await?;
                collection
                    .update_optimizer_params_from_diff(new_optimizers_config)
                    .await?
            }
        }
        Ok(true)
    }

    async fn delete_collection(&self, collection_name: &str) -> Result<bool, StorageError> {
        if let Some(mut removed) = self.collections.write().await.remove(collection_name) {
            removed.before_drop().await;
            let path = self.get_collection_path(collection_name);
            remove_dir_all(path).map_err(|err| StorageError::ServiceError {
                description: format!(
                    "Can't delete collection {}, error: {}",
                    collection_name, err
                ),
            })?;
            Ok(true)
        } else {
            Ok(false)
        }
    }

    /// performs several alias changes in an atomic fashion
    async fn update_aliases(
        &self,
        operation: ChangeAliasesOperation,
    ) -> Result<bool, StorageError> {
        // Lock all collections for alias changes
        // Prevent search on partially switched collections
        let collection_lock = self.collections.write().await;
        let mut alias_lock = self.alias_persistence.write().await;
        for action in operation.actions {
            match action {
                AliasOperations::CreateAlias(CreateAliasOperation {
                    create_alias:
                        CreateAlias {
                            collection_name,
                            alias_name,
                        },
                }) => {
                    collection_lock
                        .validate_collection_exists(&collection_name)
                        .await?;
                    collection_lock
                        .validate_collection_not_exists(&alias_name)
                        .await?;

                    alias_lock.insert(alias_name, collection_name)?;
                }
                AliasOperations::DeleteAlias(DeleteAliasOperation {
                    delete_alias: DeleteAlias { alias_name },
                }) => {
                    alias_lock.remove(&alias_name)?;
                }
                AliasOperations::RenameAlias(RenameAliasOperation {
                    rename_alias:
                        RenameAlias {
                            old_alias_name,
                            new_alias_name,
                        },
                }) => {
                    alias_lock.rename_alias(&old_alias_name, new_alias_name)?;
                }
            };
        }
        Ok(true)
    }

    pub async fn submit_collection_operation(
        &self,
        operation: CollectionMetaOperations,
    ) -> Result<bool, StorageError> {
        #[cfg(feature = "consensus")]
        {
            self.propose_collection_meta_op(operation)
        }
        #[cfg(not(feature = "consensus"))]
        {
            self.perform_collection_meta_op(operation).await
        }
    }

    #[cfg(feature = "consensus")]
    fn propose_collection_meta_op(
        &self,
        operation: CollectionMetaOperations,
    ) -> Result<bool, StorageError> {
        match &self.propose_sender {
            Some(sender) => sender.lock()?.send(serde_cbor::to_vec(&operation)?)?,
            None => log::error!(
                "Cannot submit collection meta operation proposal: no sender supplied to ToC"
            ),
        }
        Ok(true)
    }

    async fn perform_collection_meta_op(
        &self,
        operation: CollectionMetaOperations,
    ) -> Result<bool, StorageError> {
        match operation {
            CollectionMetaOperations::CreateCollection(operation) => {
                self.create_collection(&operation.collection_name, operation.create_collection)
                    .await
            }
            CollectionMetaOperations::UpdateCollection(operation) => {
                self.update_collection(&operation.collection_name, operation.update_collection)
                    .await
            }
            CollectionMetaOperations::DeleteCollection(operation) => {
                self.delete_collection(&operation.0).await
            }
            CollectionMetaOperations::ChangeAliases(operation) => {
                self.update_aliases(operation).await
            }
        }
    }

    pub async fn get_collection<'a>(
        &'a self,
        collection_name: &str,
    ) -> Result<RwLockReadGuard<'a, Collection>, StorageError> {
        let read_collection = self.collections.read().await;
        let real_collection_name = self.resolve_name(collection_name).await?;
        // resolve_name already checked collection existence, unwrap is safe here
        Ok(RwLockReadGuard::map(read_collection, |collection| {
            collection.get(&real_collection_name).unwrap()
        }))
    }

    /// Recommend points using positive and negative example from the request
    ///
    /// # Arguments
    ///
    /// * `collection_name` - for what collection do we recommend
    /// * `request` - [`RecommendRequest`]
    ///
    /// # Result
    ///
    /// Points with recommendation score
    pub async fn recommend(
        &self,
        collection_name: &str,
        request: RecommendRequest,
    ) -> Result<Vec<ScoredPoint>, StorageError> {
        let collection = self.get_collection(collection_name).await?;
        collection
            .recommend_by(
                request,
                self.segment_searcher.deref(),
                self.search_runtime.handle(),
            )
            .await
            .map_err(|err| err.into())
    }

    /// Search for the closest points using vector similarity with given restrictions defined
    /// in the request
    ///
    /// # Arguments
    ///
    /// * `collection_name` - in what collection do we search
    /// * `request` - [`SearchRequest`]
    ///
    /// # Result
    ///
    /// Points with search score
    pub async fn search(
        &self,
        collection_name: &str,
        request: SearchRequest,
    ) -> Result<Vec<ScoredPoint>, StorageError> {
        let collection = self.get_collection(collection_name).await?;
        collection
            .search(
                request,
                self.segment_searcher.as_ref(),
                self.search_runtime.handle(),
            )
            .await
            .map_err(|err| err.into())
    }

    /// Return specific points by IDs
    ///
    /// # Arguments
    ///
    /// * `collection_name` - select from this collection
    /// * `request` - [`PointRequest`]
    ///
    /// # Result
    ///
    /// List of points with specified information included
    pub async fn retrieve(
        &self,
        collection_name: &str,
        request: PointRequest,
    ) -> Result<Vec<Record>, StorageError> {
        let collection = self.get_collection(collection_name).await?;
        collection
            .retrieve(request, self.segment_searcher.as_ref())
            .await
            .map_err(|err| err.into())
    }

    /// List of all collections
    pub async fn all_collections(&self) -> Vec<String> {
        self.collections.read().await.keys().cloned().collect()
    }

    /// List of all collections
    pub fn all_collections_sync(&self) -> Vec<String> {
        self.collection_management_runtime
            .block_on(self.collections.read())
            .keys()
            .cloned()
            .collect()
    }

    /// List of all aliases for a given collection
<<<<<<< HEAD
    #[trace]
    pub fn collection_aliases(&self, collection_name: &str) -> Result<Vec<String>, StorageError> {
        let mut result = vec![];
        for pair in self.alias_persistence.iter() {
            let (alias_bt, target_collection_bt) = pair?;
            let alias = from_utf8(&alias_bt).unwrap().to_string();
            let target_collection = from_utf8(&target_collection_bt).unwrap();
            if collection_name == target_collection {
                result.push(alias);
            }
        }
=======
    pub async fn collection_aliases(
        &self,
        collection_name: &str,
    ) -> Result<Vec<String>, StorageError> {
        let result = self
            .alias_persistence
            .read()
            .await
            .collection_aliases(collection_name);
>>>>>>> 772e8b67
        Ok(result)
    }

    /// Paginate over all stored points with given filtering conditions
    ///
    /// # Arguments
    ///
    /// * `collection_name` - which collection to use
    /// * `request` - [`ScrollRequest`]
    ///
    /// # Result
    ///
    /// List of points with specified information included
    pub async fn scroll(
        &self,
        collection_name: &str,
        request: ScrollRequest,
    ) -> Result<ScrollResult, StorageError> {
        let collection = self.get_collection(collection_name).await?;
        collection
            .scroll_by(request, self.segment_searcher.deref())
            .await
            .map_err(|err| err.into())
    }

    pub async fn update(
        &self,
        collection_name: &str,
        operation: CollectionUpdateOperations,
        shard_selection: Option<ShardId>,
        wait: bool,
    ) -> Result<UpdateResult, StorageError> {
        let collection = self.get_collection(collection_name).await?;
        let result = match shard_selection {
            Some(shard_selection) => {
                collection
                    .update_from_peer(operation, shard_selection, wait)
                    .await
            }
            None => collection.update_from_client(operation, wait).await,
        };
        result.map_err(|err| err.into())
    }

    #[cfg(feature = "consensus")]
    pub fn collection_wal_entry(&self, id: u64) -> raft::Result<RaftEntry> {
        <RaftEntry as prost::Message>::decode(
            self.collection_meta_wal
                .lock()
                .map_err(consensus::raft_error_other)?
                .entry(id - 1)
                .ok_or(raft::Error::Store(raft::StorageError::Unavailable))?
                .as_ref(),
        )
        .map_err(consensus::raft_error_other)
    }

    pub fn this_peer_id(&self) -> u32 {
        0
    }

    #[cfg(feature = "consensus")]
    async fn collection_meta_snapshot(&self) -> consensus::CollectionMetaSnapshot {
        let collections: HashMap<collection::CollectionId, collection::State> = self
            .collections
            .read()
            .await
            .iter()
            .map(|(id, collection)| (id.clone(), collection.state(self.this_peer_id())))
            .collect();
        consensus::CollectionMetaSnapshot {
            collections,
            aliases: self.alias_persistence.read().await.state().clone(),
        }
    }

    #[cfg(feature = "consensus")]
    pub fn apply_entry(&self, entry: &RaftEntry) -> Result<bool, StorageError> {
        let operation: CollectionMetaOperations = entry.try_into()?;
        self.collection_management_runtime
            .block_on(self.perform_collection_meta_op(operation))
    }

    #[cfg(feature = "consensus")]
    pub fn append_entries(&self, entries: Vec<RaftEntry>) -> Result<(), StorageError> {
        use prost::Message;

        let mut wal_guard = self.collection_meta_wal.lock()?;
        for entry in entries {
            log::debug!("Appending entry: {entry:?}");
            let mut buf = vec![];
            entry.encode(&mut buf)?;
            let index = wal_guard.append(&buf)?;
            assert_eq!(index + 1, entry.index)
        }
        Ok(())
    }

    #[cfg(feature = "consensus")]
    pub fn apply_snapshot(&self, snapshot: &RaftSnapshot) -> Result<(), StorageError> {
        let snapshot: consensus::CollectionMetaSnapshot = snapshot.try_into()?;

        self.collection_management_runtime.block_on(async {
            let mut collections = self.collections.write().await;
            for (id, state) in &snapshot.collections {
                let collection = collections.get_mut(id);
                match collection {
                    // Update state if collection present locally
                    Some(collection) => {
                        if &collection.state(self.this_peer_id()) != state {
                            collection
                                .apply_state(state.clone(), self.this_peer_id())
                                .await?;
                        }
                    }
                    // Create collection if not present locally
                    None => {
                        let collection_path = self.create_collection_path(id)?;
                        let collection = Collection::new(
                            id.to_string(),
                            Path::new(&collection_path),
                            // TODO: Apply shard_to_peer when non local peers are allowed
                            &state.config,
                        )
                        .await?;
                        let mut write_collections = self.collections.write().await;
                        write_collections.validate_collection_not_exists(id).await?;
                        write_collections.insert(id.to_string(), collection);
                    }
                }
            }

            // Remove collections that are present locally but are not in the snapshot state
            for collection_name in collections.keys() {
                if !snapshot.collections.contains_key(collection_name) {
                    self.delete_collection(collection_name).await?;
                }
            }

            // Apply alias mapping
            self.alias_persistence
                .write()
                .await
                .apply_state(snapshot.aliases)?;
            Ok(())
        })
    }

    #[cfg(feature = "consensus")]
    pub fn set_hard_state(&self, state: raft::eraftpb::HardState) -> Result<(), StorageError> {
        self.raft_state.lock()?.hard_state = state;
        Ok(())
    }

    #[cfg(feature = "consensus")]
    pub fn hard_state(&self) -> Result<raft::eraftpb::HardState, StorageError> {
        Ok(self.raft_state.lock()?.hard_state.clone())
    }

    #[cfg(feature = "consensus")]
    pub fn set_commit_index(&self, index: u64) -> Result<(), StorageError> {
        self.raft_state.lock()?.hard_state.commit = index;
        Ok(())
    }
}

// `TableOfContent` should not be dropped from async context.
impl Drop for TableOfContent {
    fn drop(&mut self) {
        self.collection_management_runtime.block_on(async {
            for (_, mut collection) in self.collections.write().await.drain() {
                collection.before_drop().await;
            }
        });
    }
}

#[cfg(feature = "consensus")]
mod consensus {
    use std::{collections::HashMap, ops::Deref, sync::Arc};

    use collection::CollectionId;
    use raft::{
        eraftpb::{ConfState, Entry as RaftEntry, HardState},
        storage::Storage as RaftStorage,
        RaftState,
    };
    use serde::{Deserialize, Serialize};

    use crate::content_manager::alias_mapping::AliasMapping;

    use super::TableOfContent;

    fn wal_entries(
        toc: &TableOfContent,
        low: u64,
        high: u64,
        max_size: Option<u64>,
    ) -> raft::Result<Vec<RaftEntry>> {
        (low..high)
            .take(max_size.unwrap_or(high - low + 1) as usize)
            .map(|id| toc.collection_wal_entry(id))
            .collect()
    }

    impl RaftStorage for TableOfContent {
        fn initial_state(&self) -> raft::Result<RaftState> {
            Ok(RaftState {
                hard_state: HardState::default(),
                // For network with 1 node, set it as learner. Node id is 1.
                conf_state: ConfState::from((vec![1], vec![])),
            })
        }

        fn entries(
            &self,
            low: u64,
            high: u64,
            max_size: impl Into<Option<u64>>,
        ) -> raft::Result<Vec<RaftEntry>> {
            let max_size: Option<_> = max_size.into();
            wal_entries(self, low, high, max_size)
        }

        fn term(&self, idx: u64) -> raft::Result<u64> {
            {
                let raft_state = self.raft_state.lock().map_err(raft_error_other)?;
                if idx == raft_state.hard_state.commit {
                    return Ok(raft_state.hard_state.term);
                }
            }
            Ok(self.collection_wal_entry(idx)?.term)
        }

        fn first_index(&self) -> raft::Result<u64> {
            Ok(self
                .collection_meta_wal
                .lock()
                .map_err(raft_error_other)?
                .first_index()
                + 1)
        }

        fn last_index(&self) -> raft::Result<u64> {
            Ok(self
                .collection_meta_wal
                .lock()
                .map_err(raft_error_other)?
                .num_entries())
        }

        fn snapshot(&self, request_index: u64) -> raft::Result<raft::eraftpb::Snapshot> {
            let snapshot = self
                .collection_management_runtime
                .block_on(self.collection_meta_snapshot());
            let raft_state = self.raft_state.lock().map_err(raft_error_other)?.clone();
            if raft_state.hard_state.commit >= request_index {
                Ok(raft::eraftpb::Snapshot {
                    data: serde_cbor::to_vec(&snapshot).map_err(raft_error_other)?,
                    metadata: Some(raft::eraftpb::SnapshotMetadata {
                        conf_state: Some(raft_state.conf_state),
                        index: raft_state.hard_state.commit,
                        term: raft_state.hard_state.term,
                    }),
                })
            } else {
                Err(raft::Error::Store(
                    raft::StorageError::SnapshotTemporarilyUnavailable,
                ))
            }
        }
    }

    #[derive(Clone)]
    pub struct TableOfContentRef(Arc<TableOfContent>);

    impl From<Arc<TableOfContent>> for TableOfContentRef {
        fn from(arc: Arc<TableOfContent>) -> Self {
            Self(arc)
        }
    }

    impl Deref for TableOfContentRef {
        type Target = TableOfContent;

        fn deref(&self) -> &Self::Target {
            &*self.0
        }
    }

    impl RaftStorage for TableOfContentRef {
        fn initial_state(&self) -> raft::Result<raft::RaftState> {
            self.0.initial_state()
        }

        fn entries(
            &self,
            low: u64,
            high: u64,
            max_size: impl Into<Option<u64>>,
        ) -> raft::Result<Vec<raft::eraftpb::Entry>> {
            self.0.entries(low, high, max_size)
        }

        fn term(&self, idx: u64) -> raft::Result<u64> {
            self.0.term(idx)
        }

        fn first_index(&self) -> raft::Result<u64> {
            self.0.first_index()
        }

        fn last_index(&self) -> raft::Result<u64> {
            self.0.last_index()
        }

        fn snapshot(&self, request_index: u64) -> raft::Result<raft::eraftpb::Snapshot> {
            self.0.snapshot(request_index)
        }
    }

    #[derive(Debug, Serialize, Deserialize, Clone, PartialEq)]
    pub struct CollectionMetaSnapshot {
        pub collections: HashMap<CollectionId, collection::State>,
        pub aliases: AliasMapping,
    }

    impl TryFrom<&raft::eraftpb::Snapshot> for CollectionMetaSnapshot {
        type Error = serde_cbor::Error;

        fn try_from(snapshot: &raft::eraftpb::Snapshot) -> Result<Self, Self::Error> {
            serde_cbor::from_slice(snapshot.get_data())
        }
    }

    #[derive(thiserror::Error, Debug)]
    #[error("{0}")]
    struct StrError(String);

    pub fn raft_error_other(e: impl std::error::Error) -> raft::Error {
        raft::Error::Store(raft::StorageError::Other(Box::new(StrError(e.to_string()))))
    }
}<|MERGE_RESOLUTION|>--- conflicted
+++ resolved
@@ -132,15 +132,12 @@
         }
     }
 
-<<<<<<< HEAD
-    #[trace]
-=======
     #[cfg(feature = "consensus")]
     pub fn with_propose_sender(&mut self, sender: std::sync::mpsc::Sender<Vec<u8>>) {
         self.propose_sender = Some(std::sync::Mutex::new(sender))
     }
 
->>>>>>> 772e8b67
+    #[trace]
     fn get_collection_path(&self, collection_name: &str) -> PathBuf {
         Path::new(&self.storage_config.storage_path)
             .join(&COLLECTIONS_DIR)
@@ -482,19 +479,6 @@
     }
 
     /// List of all aliases for a given collection
-<<<<<<< HEAD
-    #[trace]
-    pub fn collection_aliases(&self, collection_name: &str) -> Result<Vec<String>, StorageError> {
-        let mut result = vec![];
-        for pair in self.alias_persistence.iter() {
-            let (alias_bt, target_collection_bt) = pair?;
-            let alias = from_utf8(&alias_bt).unwrap().to_string();
-            let target_collection = from_utf8(&target_collection_bt).unwrap();
-            if collection_name == target_collection {
-                result.push(alias);
-            }
-        }
-=======
     pub async fn collection_aliases(
         &self,
         collection_name: &str,
@@ -504,7 +488,6 @@
             .read()
             .await
             .collection_aliases(collection_name);
->>>>>>> 772e8b67
         Ok(result)
     }
 
