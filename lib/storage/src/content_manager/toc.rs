--- conflicted
+++ resolved
@@ -76,16 +76,12 @@
 }
 
 impl TableOfContent {
-<<<<<<< HEAD
     #[trace]
-    pub fn new(storage_config: &StorageConfig, search_runtime: Runtime) -> Self {
-=======
     pub fn new(
         storage_config: &StorageConfig,
         search_runtime: Runtime,
         consensus_enabled: Option<ConsensusEnabled>,
     ) -> Self {
->>>>>>> e437390a
         let collections_path = Path::new(&storage_config.storage_path).join(&COLLECTIONS_DIR);
         let collection_management_runtime = Runtime::new().unwrap();
 
@@ -147,15 +143,7 @@
         }
     }
 
-<<<<<<< HEAD
-    #[cfg(feature = "consensus")]
-    pub fn with_propose_sender(&mut self, sender: std::sync::mpsc::Sender<Vec<u8>>) {
-        self.propose_sender = Some(std::sync::Mutex::new(sender))
-    }
-
     #[trace]
-=======
->>>>>>> e437390a
     fn get_collection_path(&self, collection_name: &str) -> PathBuf {
         Path::new(&self.storage_config.storage_path)
             .join(&COLLECTIONS_DIR)
