--- conflicted
+++ resolved
@@ -210,7 +210,6 @@
     #[prost(bool, optional, tag = "3")]
     pub always_ram: ::core::option::Option<bool>,
 }
-#[derive(validator::Validate)]
 #[allow(clippy::derive_partial_eq_without_eq)]
 #[derive(Clone, PartialEq, ::prost::Message)]
 pub struct ProductQuantization {
@@ -221,15 +220,12 @@
     #[prost(bool, optional, tag = "2")]
     pub always_ram: ::core::option::Option<bool>,
 }
+#[derive(validator::Validate)]
 #[allow(clippy::derive_partial_eq_without_eq)]
 #[derive(Clone, PartialEq, ::prost::Message)]
 pub struct QuantizationConfig {
-<<<<<<< HEAD
     #[prost(oneof = "quantization_config::Quantization", tags = "1, 2")]
-=======
-    #[prost(oneof = "quantization_config::Quantization", tags = "1")]
     #[validate]
->>>>>>> 35c3a98e
     pub quantization: ::core::option::Option<quantization_config::Quantization>,
 }
 /// Nested message and enum types in `QuantizationConfig`.
