{
  "paths": {
    "/collections/{collection_name}/shards": {
      "put": {
        "tags": [
          "Distributed"
        ],
        "summary": "Create shard key",
        "operationId": "create_shard_key",
        "requestBody": {
          "description": "Shard key configuration",
          "content": {
            "application/json": {
              "schema": {
                "$ref": "#/components/schemas/CreateShardingKey"
              }
            }
          }
        },
        "parameters": [
          {
            "name": "collection_name",
            "in": "path",
            "description": "Name of the collection to create shards for",
            "required": true,
            "schema": {
              "type": "string"
            }
          },
          {
            "name": "timeout",
            "in": "query",
            "description": "Wait for operation commit timeout in seconds. \nIf timeout is reached - request will return with service error.\n",
            "schema": {
              "type": "integer"
            }
          }
        ],
        "responses": {
          "default": {
            "description": "error",
            "content": {
              "application/json": {
                "schema": {
                  "$ref": "#/components/schemas/ErrorResponse"
                }
              }
            }
          },
          "4XX": {
            "description": "error",
            "content": {
              "application/json": {
                "schema": {
                  "$ref": "#/components/schemas/ErrorResponse"
                }
              }
            }
          },
          "200": {
            "description": "successful operation",
            "content": {
              "application/json": {
                "schema": {
                  "type": "object",
                  "properties": {
                    "usage": {
                      "default": null,
                      "anyOf": [
                        {
                          "$ref": "#/components/schemas/HardwareUsage"
                        },
                        {
                          "nullable": true
                        }
                      ]
                    },
                    "time": {
                      "type": "number",
                      "format": "float",
                      "description": "Time spent to process this request",
                      "example": 0.002
                    },
                    "status": {
                      "type": "string",
                      "example": "ok"
                    },
                    "result": {
                      "type": "boolean"
                    }
                  }
                }
              }
            }
          }
        }
      }
    },
    "/collections/{collection_name}/shards/delete": {
      "post": {
        "tags": [
          "Distributed"
        ],
        "summary": "Delete shard key",
        "operationId": "delete_shard_key",
        "requestBody": {
          "description": "Select shard key to delete",
          "content": {
            "application/json": {
              "schema": {
                "$ref": "#/components/schemas/DropShardingKey"
              }
            }
          }
        },
        "parameters": [
          {
            "name": "collection_name",
            "in": "path",
            "description": "Name of the collection to create shards for",
            "required": true,
            "schema": {
              "type": "string"
            }
          },
          {
            "name": "timeout",
            "in": "query",
            "description": "Wait for operation commit timeout in seconds. \nIf timeout is reached - request will return with service error.\n",
            "schema": {
              "type": "integer"
            }
          }
        ],
        "responses": {
          "default": {
            "description": "error",
            "content": {
              "application/json": {
                "schema": {
                  "$ref": "#/components/schemas/ErrorResponse"
                }
              }
            }
          },
          "4XX": {
            "description": "error",
            "content": {
              "application/json": {
                "schema": {
                  "$ref": "#/components/schemas/ErrorResponse"
                }
              }
            }
          },
          "200": {
            "description": "successful operation",
            "content": {
              "application/json": {
                "schema": {
                  "type": "object",
                  "properties": {
                    "usage": {
                      "default": null,
                      "anyOf": [
                        {
                          "$ref": "#/components/schemas/HardwareUsage"
                        },
                        {
                          "nullable": true
                        }
                      ]
                    },
                    "time": {
                      "type": "number",
                      "format": "float",
                      "description": "Time spent to process this request",
                      "example": 0.002
                    },
                    "status": {
                      "type": "string",
                      "example": "ok"
                    },
                    "result": {
                      "type": "boolean"
                    }
                  }
                }
              }
            }
          }
        }
      }
    },
    "/": {
      "get": {
        "summary": "Returns information about the running Qdrant instance",
        "description": "Returns information about the running Qdrant instance like version and commit id",
        "operationId": "root",
        "tags": [
          "Service"
        ],
        "responses": {
          "200": {
            "description": "Qdrant server version information",
            "content": {
              "application/json": {
                "schema": {
                  "$ref": "#/components/schemas/VersionInfo"
                }
              }
            }
          },
          "4XX": {
            "description": "error"
          }
        }
      }
    },
    "/telemetry": {
      "get": {
        "summary": "Collect telemetry data",
        "description": "Collect telemetry data including app info, system info, collections info, cluster info, configs and statistics",
        "operationId": "telemetry",
        "tags": [
          "Service"
        ],
        "parameters": [
          {
            "name": "anonymize",
            "in": "query",
            "description": "If true, anonymize result",
            "required": false,
            "schema": {
              "type": "boolean"
            }
          }
        ],
        "responses": {
          "default": {
            "description": "error",
            "content": {
              "application/json": {
                "schema": {
                  "$ref": "#/components/schemas/ErrorResponse"
                }
              }
            }
          },
          "4XX": {
            "description": "error",
            "content": {
              "application/json": {
                "schema": {
                  "$ref": "#/components/schemas/ErrorResponse"
                }
              }
            }
          },
          "200": {
            "description": "successful operation",
            "content": {
              "application/json": {
                "schema": {
                  "type": "object",
                  "properties": {
                    "usage": {
                      "default": null,
                      "anyOf": [
                        {
                          "$ref": "#/components/schemas/HardwareUsage"
                        },
                        {
                          "nullable": true
                        }
                      ]
                    },
                    "time": {
                      "type": "number",
                      "format": "float",
                      "description": "Time spent to process this request",
                      "example": 0.002
                    },
                    "status": {
                      "type": "string",
                      "example": "ok"
                    },
                    "result": {
                      "$ref": "#/components/schemas/TelemetryData"
                    }
                  }
                }
              }
            }
          }
        }
      }
    },
    "/metrics": {
      "get": {
        "summary": "Collect Prometheus metrics data",
        "description": "Collect metrics data including app info, collections info, cluster info and statistics",
        "operationId": "metrics",
        "tags": [
          "Service"
        ],
        "parameters": [
          {
            "name": "anonymize",
            "in": "query",
            "description": "If true, anonymize result",
            "required": false,
            "schema": {
              "type": "boolean"
            }
          }
        ],
        "responses": {
          "200": {
            "description": "Metrics data in Prometheus format",
            "content": {
              "text/plain": {
                "schema": {
                  "type": "string",
                  "example": "# HELP app_info information about qdrant server\n# TYPE app_info gauge\napp_info{name=\"qdrant\",version=\"0.11.1\"} 1\n# HELP cluster_enabled is cluster support enabled\n# TYPE cluster_enabled gauge\ncluster_enabled 0\n# HELP collections_total number of collections\n# TYPE collections_total gauge\ncollections_total 1\n"
                }
              }
            }
          },
          "4XX": {
            "description": "error"
          }
        }
      }
    },
    "/locks": {
      "post": {
        "summary": "Set lock options",
        "description": "Set lock options. If write is locked, all write operations and collection creation are forbidden. Returns previous lock options",
        "operationId": "post_locks",
        "tags": [
          "Service"
        ],
        "requestBody": {
          "description": "Lock options and optional error message",
          "content": {
            "application/json": {
              "schema": {
                "$ref": "#/components/schemas/LocksOption"
              }
            }
          }
        },
        "responses": {
          "default": {
            "description": "error",
            "content": {
              "application/json": {
                "schema": {
                  "$ref": "#/components/schemas/ErrorResponse"
                }
              }
            }
          },
          "4XX": {
            "description": "error",
            "content": {
              "application/json": {
                "schema": {
                  "$ref": "#/components/schemas/ErrorResponse"
                }
              }
            }
          },
          "200": {
            "description": "successful operation",
            "content": {
              "application/json": {
                "schema": {
                  "type": "object",
                  "properties": {
                    "usage": {
                      "default": null,
                      "anyOf": [
                        {
                          "$ref": "#/components/schemas/HardwareUsage"
                        },
                        {
                          "nullable": true
                        }
                      ]
                    },
                    "time": {
                      "type": "number",
                      "format": "float",
                      "description": "Time spent to process this request",
                      "example": 0.002
                    },
                    "status": {
                      "type": "string",
                      "example": "ok"
                    },
                    "result": {
                      "$ref": "#/components/schemas/LocksOption"
                    }
                  }
                }
              }
            }
          }
        }
      },
      "get": {
        "summary": "Get lock options",
        "description": "Get lock options. If write is locked, all write operations and collection creation are forbidden",
        "operationId": "get_locks",
        "tags": [
          "Service"
        ],
        "responses": {
          "default": {
            "description": "error",
            "content": {
              "application/json": {
                "schema": {
                  "$ref": "#/components/schemas/ErrorResponse"
                }
              }
            }
          },
          "4XX": {
            "description": "error",
            "content": {
              "application/json": {
                "schema": {
                  "$ref": "#/components/schemas/ErrorResponse"
                }
              }
            }
          },
          "200": {
            "description": "successful operation",
            "content": {
              "application/json": {
                "schema": {
                  "type": "object",
                  "properties": {
                    "usage": {
                      "default": null,
                      "anyOf": [
                        {
                          "$ref": "#/components/schemas/HardwareUsage"
                        },
                        {
                          "nullable": true
                        }
                      ]
                    },
                    "time": {
                      "type": "number",
                      "format": "float",
                      "description": "Time spent to process this request",
                      "example": 0.002
                    },
                    "status": {
                      "type": "string",
                      "example": "ok"
                    },
                    "result": {
                      "$ref": "#/components/schemas/LocksOption"
                    }
                  }
                }
              }
            }
          }
        }
      }
    },
    "/healthz": {
      "get": {
        "summary": "Kubernetes healthz endpoint",
        "description": "An endpoint for health checking used in Kubernetes.",
        "operationId": "healthz",
        "tags": [
          "Service"
        ],
        "responses": {
          "200": {
            "description": "Healthz response",
            "content": {
              "text/plain": {
                "schema": {
                  "type": "string",
                  "example": "healthz check passed"
                }
              }
            }
          },
          "4XX": {
            "description": "error"
          }
        }
      }
    },
    "/livez": {
      "get": {
        "summary": "Kubernetes livez endpoint",
        "description": "An endpoint for health checking used in Kubernetes.",
        "operationId": "livez",
        "tags": [
          "Service"
        ],
        "responses": {
          "200": {
            "description": "Healthz response",
            "content": {
              "text/plain": {
                "schema": {
                  "type": "string",
                  "example": "healthz check passed"
                }
              }
            }
          },
          "4XX": {
            "description": "error"
          }
        }
      }
    },
    "/readyz": {
      "get": {
        "summary": "Kubernetes readyz endpoint",
        "description": "An endpoint for health checking used in Kubernetes.",
        "operationId": "readyz",
        "tags": [
          "Service"
        ],
        "responses": {
          "200": {
            "description": "Healthz response",
            "content": {
              "text/plain": {
                "schema": {
                  "type": "string",
                  "example": "healthz check passed"
                }
              }
            }
          },
          "4XX": {
            "description": "error"
          }
        }
      }
    },
    "/issues": {
      "get": {
        "summary": "Get issues",
        "description": "Get a report of performance issues and configuration suggestions",
        "operationId": "get_issues",
        "tags": [
          "Beta"
        ],
        "responses": {
          "200": {
            "description": "Successful response",
            "content": {
              "application/json": {
                "schema": {
                  "type": "object"
                }
              }
            }
          },
          "4XX": {
            "description": "error"
          }
        }
      },
      "delete": {
        "summary": "Clear issues",
        "description": "Removes all issues reported so far",
        "operationId": "clear_issues",
        "tags": [
          "Beta"
        ],
        "responses": {
          "200": {
            "description": "Successful response",
            "content": {
              "application/json": {
                "schema": {
                  "type": "boolean"
                }
              }
            }
          },
          "4XX": {
            "description": "error"
          }
        }
      }
    },
    "/cluster": {
      "get": {
        "tags": [
          "Distributed"
        ],
        "summary": "Get cluster status info",
        "description": "Get information about the current state and composition of the cluster",
        "operationId": "cluster_status",
        "responses": {
          "default": {
            "description": "error",
            "content": {
              "application/json": {
                "schema": {
                  "$ref": "#/components/schemas/ErrorResponse"
                }
              }
            }
          },
          "4XX": {
            "description": "error",
            "content": {
              "application/json": {
                "schema": {
                  "$ref": "#/components/schemas/ErrorResponse"
                }
              }
            }
          },
          "200": {
            "description": "successful operation",
            "content": {
              "application/json": {
                "schema": {
                  "type": "object",
                  "properties": {
                    "usage": {
                      "default": null,
                      "anyOf": [
                        {
                          "$ref": "#/components/schemas/HardwareUsage"
                        },
                        {
                          "nullable": true
                        }
                      ]
                    },
                    "time": {
                      "type": "number",
                      "format": "float",
                      "description": "Time spent to process this request",
                      "example": 0.002
                    },
                    "status": {
                      "type": "string",
                      "example": "ok"
                    },
                    "result": {
                      "$ref": "#/components/schemas/ClusterStatus"
                    }
                  }
                }
              }
            }
          }
        }
      }
    },
    "/cluster/recover": {
      "post": {
        "tags": [
          "Distributed"
        ],
        "summary": "Tries to recover current peer Raft state.",
        "operationId": "recover_current_peer",
        "responses": {
          "default": {
            "description": "error",
            "content": {
              "application/json": {
                "schema": {
                  "$ref": "#/components/schemas/ErrorResponse"
                }
              }
            }
          },
          "4XX": {
            "description": "error",
            "content": {
              "application/json": {
                "schema": {
                  "$ref": "#/components/schemas/ErrorResponse"
                }
              }
            }
          },
          "200": {
            "description": "successful operation",
            "content": {
              "application/json": {
                "schema": {
                  "type": "object",
                  "properties": {
                    "usage": {
                      "default": null,
                      "anyOf": [
                        {
                          "$ref": "#/components/schemas/HardwareUsage"
                        },
                        {
                          "nullable": true
                        }
                      ]
                    },
                    "time": {
                      "type": "number",
                      "format": "float",
                      "description": "Time spent to process this request",
                      "example": 0.002
                    },
                    "status": {
                      "type": "string",
                      "example": "ok"
                    },
                    "result": {
                      "type": "boolean"
                    }
                  }
                }
              }
            }
          }
        }
      }
    },
    "/cluster/peer/{peer_id}": {
      "delete": {
        "tags": [
          "Distributed"
        ],
        "summary": "Remove peer from the cluster",
        "description": "Tries to remove peer from the cluster. Will return an error if peer has shards on it.",
        "operationId": "remove_peer",
        "parameters": [
          {
            "name": "peer_id",
            "in": "path",
            "description": "Id of the peer",
            "required": true,
            "schema": {
              "type": "integer"
            }
          },
          {
            "name": "force",
            "in": "query",
            "description": "If true - removes peer even if it has shards/replicas on it.",
            "schema": {
              "type": "boolean",
              "default": false
            }
          }
        ],
        "responses": {
          "default": {
            "description": "error",
            "content": {
              "application/json": {
                "schema": {
                  "$ref": "#/components/schemas/ErrorResponse"
                }
              }
            }
          },
          "4XX": {
            "description": "error",
            "content": {
              "application/json": {
                "schema": {
                  "$ref": "#/components/schemas/ErrorResponse"
                }
              }
            }
          },
          "200": {
            "description": "successful operation",
            "content": {
              "application/json": {
                "schema": {
                  "type": "object",
                  "properties": {
                    "usage": {
                      "default": null,
                      "anyOf": [
                        {
                          "$ref": "#/components/schemas/HardwareUsage"
                        },
                        {
                          "nullable": true
                        }
                      ]
                    },
                    "time": {
                      "type": "number",
                      "format": "float",
                      "description": "Time spent to process this request",
                      "example": 0.002
                    },
                    "status": {
                      "type": "string",
                      "example": "ok"
                    },
                    "result": {
                      "type": "boolean"
                    }
                  }
                }
              }
            }
          }
        }
      }
    },
    "/collections": {
      "get": {
        "tags": [
          "Collections"
        ],
        "summary": "List collections",
        "description": "Get list name of all existing collections",
        "operationId": "get_collections",
        "responses": {
          "default": {
            "description": "error",
            "content": {
              "application/json": {
                "schema": {
                  "$ref": "#/components/schemas/ErrorResponse"
                }
              }
            }
          },
          "4XX": {
            "description": "error",
            "content": {
              "application/json": {
                "schema": {
                  "$ref": "#/components/schemas/ErrorResponse"
                }
              }
            }
          },
          "200": {
            "description": "successful operation",
            "content": {
              "application/json": {
                "schema": {
                  "type": "object",
                  "properties": {
                    "usage": {
                      "default": null,
                      "anyOf": [
                        {
                          "$ref": "#/components/schemas/HardwareUsage"
                        },
                        {
                          "nullable": true
                        }
                      ]
                    },
                    "time": {
                      "type": "number",
                      "format": "float",
                      "description": "Time spent to process this request",
                      "example": 0.002
                    },
                    "status": {
                      "type": "string",
                      "example": "ok"
                    },
                    "result": {
                      "$ref": "#/components/schemas/CollectionsResponse"
                    }
                  }
                }
              }
            }
          }
        }
      }
    },
    "/collections/{collection_name}": {
      "get": {
        "tags": [
          "Collections"
        ],
        "summary": "Collection info",
        "description": "Get detailed information about specified existing collection",
        "operationId": "get_collection",
        "parameters": [
          {
            "name": "collection_name",
            "in": "path",
            "description": "Name of the collection to retrieve",
            "required": true,
            "schema": {
              "type": "string"
            }
          }
        ],
        "responses": {
          "default": {
            "description": "error",
            "content": {
              "application/json": {
                "schema": {
                  "$ref": "#/components/schemas/ErrorResponse"
                }
              }
            }
          },
          "4XX": {
            "description": "error",
            "content": {
              "application/json": {
                "schema": {
                  "$ref": "#/components/schemas/ErrorResponse"
                }
              }
            }
          },
          "200": {
            "description": "successful operation",
            "content": {
              "application/json": {
                "schema": {
                  "type": "object",
                  "properties": {
                    "usage": {
                      "default": null,
                      "anyOf": [
                        {
                          "$ref": "#/components/schemas/HardwareUsage"
                        },
                        {
                          "nullable": true
                        }
                      ]
                    },
                    "time": {
                      "type": "number",
                      "format": "float",
                      "description": "Time spent to process this request",
                      "example": 0.002
                    },
                    "status": {
                      "type": "string",
                      "example": "ok"
                    },
                    "result": {
                      "$ref": "#/components/schemas/CollectionInfo"
                    }
                  }
                }
              }
            }
          }
        }
      },
      "put": {
        "tags": [
          "Collections"
        ],
        "summary": "Create collection",
        "description": "Create new collection with given parameters",
        "operationId": "create_collection",
        "requestBody": {
          "description": "Parameters of a new collection",
          "content": {
            "application/json": {
              "schema": {
                "$ref": "#/components/schemas/CreateCollection"
              }
            }
          }
        },
        "parameters": [
          {
            "name": "collection_name",
            "in": "path",
            "description": "Name of the new collection",
            "required": true,
            "schema": {
              "type": "string"
            }
          },
          {
            "name": "timeout",
            "in": "query",
            "description": "Wait for operation commit timeout in seconds. \nIf timeout is reached - request will return with service error.\n",
            "schema": {
              "type": "integer"
            }
          }
        ],
        "responses": {
          "default": {
            "description": "error",
            "content": {
              "application/json": {
                "schema": {
                  "$ref": "#/components/schemas/ErrorResponse"
                }
              }
            }
          },
          "4XX": {
            "description": "error",
            "content": {
              "application/json": {
                "schema": {
                  "$ref": "#/components/schemas/ErrorResponse"
                }
              }
            }
          },
          "200": {
            "description": "successful operation",
            "content": {
              "application/json": {
                "schema": {
                  "type": "object",
                  "properties": {
                    "usage": {
                      "default": null,
                      "anyOf": [
                        {
                          "$ref": "#/components/schemas/HardwareUsage"
                        },
                        {
                          "nullable": true
                        }
                      ]
                    },
                    "time": {
                      "type": "number",
                      "format": "float",
                      "description": "Time spent to process this request",
                      "example": 0.002
                    },
                    "status": {
                      "type": "string",
                      "example": "ok"
                    },
                    "result": {
                      "type": "boolean"
                    }
                  }
                }
              }
            }
          }
        }
      },
      "patch": {
        "tags": [
          "Collections"
        ],
        "summary": "Update collection parameters",
        "description": "Update parameters of the existing collection",
        "operationId": "update_collection",
        "requestBody": {
          "description": "New parameters",
          "content": {
            "application/json": {
              "schema": {
                "$ref": "#/components/schemas/UpdateCollection"
              }
            }
          }
        },
        "parameters": [
          {
            "name": "collection_name",
            "in": "path",
            "description": "Name of the collection to update",
            "required": true,
            "schema": {
              "type": "string"
            }
          },
          {
            "name": "timeout",
            "in": "query",
            "description": "Wait for operation commit timeout in seconds. \nIf timeout is reached - request will return with service error.\n",
            "schema": {
              "type": "integer"
            }
          }
        ],
        "responses": {
          "default": {
            "description": "error",
            "content": {
              "application/json": {
                "schema": {
                  "$ref": "#/components/schemas/ErrorResponse"
                }
              }
            }
          },
          "4XX": {
            "description": "error",
            "content": {
              "application/json": {
                "schema": {
                  "$ref": "#/components/schemas/ErrorResponse"
                }
              }
            }
          },
          "200": {
            "description": "successful operation",
            "content": {
              "application/json": {
                "schema": {
                  "type": "object",
                  "properties": {
                    "usage": {
                      "default": null,
                      "anyOf": [
                        {
                          "$ref": "#/components/schemas/HardwareUsage"
                        },
                        {
                          "nullable": true
                        }
                      ]
                    },
                    "time": {
                      "type": "number",
                      "format": "float",
                      "description": "Time spent to process this request",
                      "example": 0.002
                    },
                    "status": {
                      "type": "string",
                      "example": "ok"
                    },
                    "result": {
                      "type": "boolean"
                    }
                  }
                }
              }
            }
          }
        }
      },
      "delete": {
        "tags": [
          "Collections"
        ],
        "summary": "Delete collection",
        "description": "Drop collection and all associated data",
        "operationId": "delete_collection",
        "parameters": [
          {
            "name": "collection_name",
            "in": "path",
            "description": "Name of the collection to delete",
            "required": true,
            "schema": {
              "type": "string"
            }
          },
          {
            "name": "timeout",
            "in": "query",
            "description": "Wait for operation commit timeout in seconds. \nIf timeout is reached - request will return with service error.\n",
            "schema": {
              "type": "integer"
            }
          }
        ],
        "responses": {
          "default": {
            "description": "error",
            "content": {
              "application/json": {
                "schema": {
                  "$ref": "#/components/schemas/ErrorResponse"
                }
              }
            }
          },
          "4XX": {
            "description": "error",
            "content": {
              "application/json": {
                "schema": {
                  "$ref": "#/components/schemas/ErrorResponse"
                }
              }
            }
          },
          "200": {
            "description": "successful operation",
            "content": {
              "application/json": {
                "schema": {
                  "type": "object",
                  "properties": {
                    "usage": {
                      "default": null,
                      "anyOf": [
                        {
                          "$ref": "#/components/schemas/HardwareUsage"
                        },
                        {
                          "nullable": true
                        }
                      ]
                    },
                    "time": {
                      "type": "number",
                      "format": "float",
                      "description": "Time spent to process this request",
                      "example": 0.002
                    },
                    "status": {
                      "type": "string",
                      "example": "ok"
                    },
                    "result": {
                      "type": "boolean"
                    }
                  }
                }
              }
            }
          }
        }
      }
    },
    "/collections/aliases": {
      "post": {
        "tags": [
          "Aliases"
        ],
        "summary": "Update aliases of the collections",
        "operationId": "update_aliases",
        "requestBody": {
          "description": "Alias update operations",
          "content": {
            "application/json": {
              "schema": {
                "$ref": "#/components/schemas/ChangeAliasesOperation"
              }
            }
          }
        },
        "parameters": [
          {
            "name": "timeout",
            "in": "query",
            "description": "Wait for operation commit timeout in seconds. \nIf timeout is reached - request will return with service error.\n",
            "schema": {
              "type": "integer"
            }
          }
        ],
        "responses": {
          "default": {
            "description": "error",
            "content": {
              "application/json": {
                "schema": {
                  "$ref": "#/components/schemas/ErrorResponse"
                }
              }
            }
          },
          "4XX": {
            "description": "error",
            "content": {
              "application/json": {
                "schema": {
                  "$ref": "#/components/schemas/ErrorResponse"
                }
              }
            }
          },
          "200": {
            "description": "successful operation",
            "content": {
              "application/json": {
                "schema": {
                  "type": "object",
                  "properties": {
                    "usage": {
                      "default": null,
                      "anyOf": [
                        {
                          "$ref": "#/components/schemas/HardwareUsage"
                        },
                        {
                          "nullable": true
                        }
                      ]
                    },
                    "time": {
                      "type": "number",
                      "format": "float",
                      "description": "Time spent to process this request",
                      "example": 0.002
                    },
                    "status": {
                      "type": "string",
                      "example": "ok"
                    },
                    "result": {
                      "type": "boolean"
                    }
                  }
                }
              }
            }
          }
        }
      }
    },
    "/collections/{collection_name}/index": {
      "put": {
        "tags": [
          "Indexes"
        ],
        "summary": "Create index for field in collection",
        "description": "Create index for field in collection",
        "operationId": "create_field_index",
        "parameters": [
          {
            "name": "collection_name",
            "in": "path",
            "description": "Name of the collection",
            "required": true,
            "schema": {
              "type": "string"
            }
          },
          {
            "name": "wait",
            "in": "query",
            "description": "If true, wait for changes to actually happen",
            "required": false,
            "schema": {
              "type": "boolean"
            }
          },
          {
            "name": "ordering",
            "in": "query",
            "description": "define ordering guarantees for the operation",
            "required": false,
            "schema": {
              "$ref": "#/components/schemas/WriteOrdering"
            }
          }
        ],
        "requestBody": {
          "description": "Field name",
          "content": {
            "application/json": {
              "schema": {
                "$ref": "#/components/schemas/CreateFieldIndex"
              }
            }
          }
        },
        "responses": {
          "default": {
            "description": "error",
            "content": {
              "application/json": {
                "schema": {
                  "$ref": "#/components/schemas/ErrorResponse"
                }
              }
            }
          },
          "4XX": {
            "description": "error",
            "content": {
              "application/json": {
                "schema": {
                  "$ref": "#/components/schemas/ErrorResponse"
                }
              }
            }
          },
          "200": {
            "description": "successful operation",
            "content": {
              "application/json": {
                "schema": {
                  "type": "object",
                  "properties": {
                    "usage": {
                      "default": null,
                      "anyOf": [
                        {
                          "$ref": "#/components/schemas/HardwareUsage"
                        },
                        {
                          "nullable": true
                        }
                      ]
                    },
                    "time": {
                      "type": "number",
                      "format": "float",
                      "description": "Time spent to process this request",
                      "example": 0.002
                    },
                    "status": {
                      "type": "string",
                      "example": "ok"
                    },
                    "result": {
                      "$ref": "#/components/schemas/UpdateResult"
                    }
                  }
                }
              }
            }
          }
        }
      }
    },
    "/collections/{collection_name}/exists": {
      "get": {
        "tags": [
          "Collections"
        ],
        "summary": "Check the existence of a collection",
        "description": "Returns \"true\" if the given collection name exists, and \"false\" otherwise",
        "operationId": "collection_exists",
        "parameters": [
          {
            "name": "collection_name",
            "in": "path",
            "description": "Name of the collection",
            "required": true,
            "schema": {
              "type": "string"
            }
          }
        ],
        "responses": {
          "default": {
            "description": "error",
            "content": {
              "application/json": {
                "schema": {
                  "$ref": "#/components/schemas/ErrorResponse"
                }
              }
            }
          },
          "4XX": {
            "description": "error",
            "content": {
              "application/json": {
                "schema": {
                  "$ref": "#/components/schemas/ErrorResponse"
                }
              }
            }
          },
          "200": {
            "description": "successful operation",
            "content": {
              "application/json": {
                "schema": {
                  "type": "object",
                  "properties": {
                    "usage": {
                      "default": null,
                      "anyOf": [
                        {
                          "$ref": "#/components/schemas/HardwareUsage"
                        },
                        {
                          "nullable": true
                        }
                      ]
                    },
                    "time": {
                      "type": "number",
                      "format": "float",
                      "description": "Time spent to process this request",
                      "example": 0.002
                    },
                    "status": {
                      "type": "string",
                      "example": "ok"
                    },
                    "result": {
                      "$ref": "#/components/schemas/CollectionExistence"
                    }
                  }
                }
              }
            }
          }
        }
      }
    },
    "/collections/{collection_name}/index/{field_name}": {
      "delete": {
        "tags": [
          "Indexes"
        ],
        "summary": "Delete index for field in collection",
        "description": "Delete field index for collection",
        "operationId": "delete_field_index",
        "parameters": [
          {
            "name": "collection_name",
            "in": "path",
            "description": "Name of the collection",
            "required": true,
            "schema": {
              "type": "string"
            }
          },
          {
            "name": "field_name",
            "in": "path",
            "description": "Name of the field where to delete the index",
            "required": true,
            "schema": {
              "type": "string"
            }
          },
          {
            "name": "wait",
            "in": "query",
            "description": "If true, wait for changes to actually happen",
            "required": false,
            "schema": {
              "type": "boolean"
            }
          },
          {
            "name": "ordering",
            "in": "query",
            "description": "define ordering guarantees for the operation",
            "required": false,
            "schema": {
              "$ref": "#/components/schemas/WriteOrdering"
            }
          }
        ],
        "responses": {
          "default": {
            "description": "error",
            "content": {
              "application/json": {
                "schema": {
                  "$ref": "#/components/schemas/ErrorResponse"
                }
              }
            }
          },
          "4XX": {
            "description": "error",
            "content": {
              "application/json": {
                "schema": {
                  "$ref": "#/components/schemas/ErrorResponse"
                }
              }
            }
          },
          "200": {
            "description": "successful operation",
            "content": {
              "application/json": {
                "schema": {
                  "type": "object",
                  "properties": {
                    "usage": {
                      "default": null,
                      "anyOf": [
                        {
                          "$ref": "#/components/schemas/HardwareUsage"
                        },
                        {
                          "nullable": true
                        }
                      ]
                    },
                    "time": {
                      "type": "number",
                      "format": "float",
                      "description": "Time spent to process this request",
                      "example": 0.002
                    },
                    "status": {
                      "type": "string",
                      "example": "ok"
                    },
                    "result": {
                      "$ref": "#/components/schemas/UpdateResult"
                    }
                  }
                }
              }
            }
          }
        }
      }
    },
    "/collections/{collection_name}/cluster": {
      "get": {
        "tags": [
          "Distributed"
        ],
        "summary": "Collection cluster info",
        "description": "Get cluster information for a collection",
        "operationId": "collection_cluster_info",
        "parameters": [
          {
            "name": "collection_name",
            "in": "path",
            "description": "Name of the collection to retrieve the cluster info for",
            "required": true,
            "schema": {
              "type": "string"
            }
          }
        ],
        "responses": {
          "default": {
            "description": "error",
            "content": {
              "application/json": {
                "schema": {
                  "$ref": "#/components/schemas/ErrorResponse"
                }
              }
            }
          },
          "4XX": {
            "description": "error",
            "content": {
              "application/json": {
                "schema": {
                  "$ref": "#/components/schemas/ErrorResponse"
                }
              }
            }
          },
          "200": {
            "description": "successful operation",
            "content": {
              "application/json": {
                "schema": {
                  "type": "object",
                  "properties": {
                    "usage": {
                      "default": null,
                      "anyOf": [
                        {
                          "$ref": "#/components/schemas/HardwareUsage"
                        },
                        {
                          "nullable": true
                        }
                      ]
                    },
                    "time": {
                      "type": "number",
                      "format": "float",
                      "description": "Time spent to process this request",
                      "example": 0.002
                    },
                    "status": {
                      "type": "string",
                      "example": "ok"
                    },
                    "result": {
                      "$ref": "#/components/schemas/CollectionClusterInfo"
                    }
                  }
                }
              }
            }
          }
        }
      },
      "post": {
        "tags": [
          "Distributed"
        ],
        "summary": "Update collection cluster setup",
        "operationId": "update_collection_cluster",
        "requestBody": {
          "description": "Collection cluster update operations",
          "content": {
            "application/json": {
              "schema": {
                "$ref": "#/components/schemas/ClusterOperations"
              }
            }
          }
        },
        "parameters": [
          {
            "name": "collection_name",
            "in": "path",
            "description": "Name of the collection on which to to apply the cluster update operation",
            "required": true,
            "schema": {
              "type": "string"
            }
          },
          {
            "name": "timeout",
            "in": "query",
            "description": "Wait for operation commit timeout in seconds. \nIf timeout is reached - request will return with service error.\n",
            "schema": {
              "type": "integer"
            }
          }
        ],
        "responses": {
          "default": {
            "description": "error",
            "content": {
              "application/json": {
                "schema": {
                  "$ref": "#/components/schemas/ErrorResponse"
                }
              }
            }
          },
          "4XX": {
            "description": "error",
            "content": {
              "application/json": {
                "schema": {
                  "$ref": "#/components/schemas/ErrorResponse"
                }
              }
            }
          },
          "200": {
            "description": "successful operation",
            "content": {
              "application/json": {
                "schema": {
                  "type": "object",
                  "properties": {
                    "usage": {
                      "default": null,
                      "anyOf": [
                        {
                          "$ref": "#/components/schemas/HardwareUsage"
                        },
                        {
                          "nullable": true
                        }
                      ]
                    },
                    "time": {
                      "type": "number",
                      "format": "float",
                      "description": "Time spent to process this request",
                      "example": 0.002
                    },
                    "status": {
                      "type": "string",
                      "example": "ok"
                    },
                    "result": {
                      "type": "boolean"
                    }
                  }
                }
              }
            }
          }
        }
      }
    },
    "/collections/{collection_name}/aliases": {
      "get": {
        "tags": [
          "Aliases"
        ],
        "summary": "List aliases for collection",
        "description": "Get list of all aliases for a collection",
        "operationId": "get_collection_aliases",
        "parameters": [
          {
            "name": "collection_name",
            "in": "path",
            "description": "Name of the collection",
            "required": true,
            "schema": {
              "type": "string"
            }
          }
        ],
        "responses": {
          "default": {
            "description": "error",
            "content": {
              "application/json": {
                "schema": {
                  "$ref": "#/components/schemas/ErrorResponse"
                }
              }
            }
          },
          "4XX": {
            "description": "error",
            "content": {
              "application/json": {
                "schema": {
                  "$ref": "#/components/schemas/ErrorResponse"
                }
              }
            }
          },
          "200": {
            "description": "successful operation",
            "content": {
              "application/json": {
                "schema": {
                  "type": "object",
                  "properties": {
                    "usage": {
                      "default": null,
                      "anyOf": [
                        {
                          "$ref": "#/components/schemas/HardwareUsage"
                        },
                        {
                          "nullable": true
                        }
                      ]
                    },
                    "time": {
                      "type": "number",
                      "format": "float",
                      "description": "Time spent to process this request",
                      "example": 0.002
                    },
                    "status": {
                      "type": "string",
                      "example": "ok"
                    },
                    "result": {
                      "$ref": "#/components/schemas/CollectionsAliasesResponse"
                    }
                  }
                }
              }
            }
          }
        }
      }
    },
    "/aliases": {
      "get": {
        "tags": [
          "Aliases"
        ],
        "summary": "List collections aliases",
        "description": "Get list of all existing collections aliases",
        "operationId": "get_collections_aliases",
        "responses": {
          "default": {
            "description": "error",
            "content": {
              "application/json": {
                "schema": {
                  "$ref": "#/components/schemas/ErrorResponse"
                }
              }
            }
          },
          "4XX": {
            "description": "error",
            "content": {
              "application/json": {
                "schema": {
                  "$ref": "#/components/schemas/ErrorResponse"
                }
              }
            }
          },
          "200": {
            "description": "successful operation",
            "content": {
              "application/json": {
                "schema": {
                  "type": "object",
                  "properties": {
                    "usage": {
                      "default": null,
                      "anyOf": [
                        {
                          "$ref": "#/components/schemas/HardwareUsage"
                        },
                        {
                          "nullable": true
                        }
                      ]
                    },
                    "time": {
                      "type": "number",
                      "format": "float",
                      "description": "Time spent to process this request",
                      "example": 0.002
                    },
                    "status": {
                      "type": "string",
                      "example": "ok"
                    },
                    "result": {
                      "$ref": "#/components/schemas/CollectionsAliasesResponse"
                    }
                  }
                }
              }
            }
          }
        }
      }
    },
    "/collections/{collection_name}/snapshots/upload": {
      "post": {
        "tags": [
          "Snapshots"
        ],
        "summary": "Recover from an uploaded snapshot",
        "description": "Recover local collection data from an uploaded snapshot. This will overwrite any data, stored on this node, for the collection. If collection does not exist - it will be created.",
        "operationId": "recover_from_uploaded_snapshot",
        "parameters": [
          {
            "name": "collection_name",
            "in": "path",
            "description": "Name of the collection",
            "required": true,
            "schema": {
              "type": "string"
            }
          },
          {
            "name": "wait",
            "in": "query",
            "description": "If true, wait for changes to actually happen. If false - let changes happen in background. Default is true.",
            "required": false,
            "schema": {
              "type": "boolean"
            }
          },
          {
            "name": "priority",
            "in": "query",
            "description": "Defines source of truth for snapshot recovery",
            "required": false,
            "schema": {
              "$ref": "#/components/schemas/SnapshotPriority"
            }
          },
          {
            "name": "checksum",
            "in": "query",
            "description": "Optional SHA256 checksum to verify snapshot integrity before recovery.",
            "required": false,
            "schema": {
              "type": "string"
            }
          }
        ],
        "requestBody": {
          "description": "Snapshot to recover from",
          "content": {
            "multipart/form-data": {
              "schema": {
                "type": "object",
                "properties": {
                  "snapshot": {
                    "type": "string",
                    "format": "binary"
                  }
                }
              }
            }
          }
        },
        "responses": {
          "default": {
            "description": "error",
            "content": {
              "application/json": {
                "schema": {
                  "$ref": "#/components/schemas/ErrorResponse"
                }
              }
            }
          },
          "4XX": {
            "description": "error",
            "content": {
              "application/json": {
                "schema": {
                  "$ref": "#/components/schemas/ErrorResponse"
                }
              }
            }
          },
          "200": {
            "description": "successful operation",
            "content": {
              "application/json": {
                "schema": {
                  "type": "object",
                  "properties": {
                    "time": {
                      "type": "number",
                      "format": "float",
                      "description": "Time spent to process this request",
                      "example": 0.002
                    },
                    "status": {
                      "type": "string",
                      "example": "ok"
                    },
                    "result": {
                      "type": "boolean"
                    }
                  }
                }
              }
            }
          },
          "202": {
            "description": "operation is accepted",
            "content": {
              "application/json": {
                "schema": {
                  "type": "object",
                  "properties": {
                    "time": {
                      "type": "number",
                      "format": "float",
                      "description": "Time spent to process this request"
                    },
                    "status": {
                      "type": "string"
                    }
                  }
                }
              }
            }
          }
        }
      }
    },
    "/collections/{collection_name}/snapshots/recover": {
      "put": {
        "tags": [
          "Snapshots"
        ],
        "summary": "Recover from a snapshot",
        "description": "Recover local collection data from a snapshot. This will overwrite any data, stored on this node, for the collection. If collection does not exist - it will be created.",
        "operationId": "recover_from_snapshot",
        "parameters": [
          {
            "name": "collection_name",
            "in": "path",
            "description": "Name of the collection",
            "required": true,
            "schema": {
              "type": "string"
            }
          },
          {
            "name": "wait",
            "in": "query",
            "description": "If true, wait for changes to actually happen. If false - let changes happen in background. Default is true.",
            "required": false,
            "schema": {
              "type": "boolean"
            }
          }
        ],
        "requestBody": {
          "description": "Snapshot to recover from",
          "content": {
            "application/json": {
              "schema": {
                "$ref": "#/components/schemas/SnapshotRecover"
              }
            }
          }
        },
        "responses": {
          "default": {
            "description": "error",
            "content": {
              "application/json": {
                "schema": {
                  "$ref": "#/components/schemas/ErrorResponse"
                }
              }
            }
          },
          "4XX": {
            "description": "error",
            "content": {
              "application/json": {
                "schema": {
                  "$ref": "#/components/schemas/ErrorResponse"
                }
              }
            }
          },
          "200": {
            "description": "successful operation",
            "content": {
              "application/json": {
                "schema": {
                  "type": "object",
                  "properties": {
                    "time": {
                      "type": "number",
                      "format": "float",
                      "description": "Time spent to process this request",
                      "example": 0.002
                    },
                    "status": {
                      "type": "string",
                      "example": "ok"
                    },
                    "result": {
                      "type": "boolean"
                    }
                  }
                }
              }
            }
          },
          "202": {
            "description": "operation is accepted",
            "content": {
              "application/json": {
                "schema": {
                  "type": "object",
                  "properties": {
                    "time": {
                      "type": "number",
                      "format": "float",
                      "description": "Time spent to process this request"
                    },
                    "status": {
                      "type": "string"
                    }
                  }
                }
              }
            }
          }
        }
      }
    },
    "/collections/{collection_name}/snapshots": {
      "get": {
        "tags": [
          "Snapshots"
        ],
        "summary": "List collection snapshots",
        "description": "Get list of snapshots for a collection",
        "operationId": "list_snapshots",
        "parameters": [
          {
            "name": "collection_name",
            "in": "path",
            "description": "Name of the collection",
            "required": true,
            "schema": {
              "type": "string"
            }
          }
        ],
        "responses": {
          "default": {
            "description": "error",
            "content": {
              "application/json": {
                "schema": {
                  "$ref": "#/components/schemas/ErrorResponse"
                }
              }
            }
          },
          "4XX": {
            "description": "error",
            "content": {
              "application/json": {
                "schema": {
                  "$ref": "#/components/schemas/ErrorResponse"
                }
              }
            }
          },
          "200": {
            "description": "successful operation",
            "content": {
              "application/json": {
                "schema": {
                  "type": "object",
                  "properties": {
                    "usage": {
                      "default": null,
                      "anyOf": [
                        {
                          "$ref": "#/components/schemas/HardwareUsage"
                        },
                        {
                          "nullable": true
                        }
                      ]
                    },
                    "time": {
                      "type": "number",
                      "format": "float",
                      "description": "Time spent to process this request",
                      "example": 0.002
                    },
                    "status": {
                      "type": "string",
                      "example": "ok"
                    },
                    "result": {
                      "type": "array",
                      "items": {
                        "$ref": "#/components/schemas/SnapshotDescription"
                      }
                    }
                  }
                }
              }
            }
          }
        }
      },
      "post": {
        "tags": [
          "Snapshots"
        ],
        "summary": "Create collection snapshot",
        "description": "Create new snapshot for a collection",
        "operationId": "create_snapshot",
        "parameters": [
          {
            "name": "collection_name",
            "in": "path",
            "description": "Name of the collection for which to create a snapshot",
            "required": true,
            "schema": {
              "type": "string"
            }
          },
          {
            "name": "wait",
            "in": "query",
            "description": "If true, wait for changes to actually happen. If false - let changes happen in background. Default is true.",
            "required": false,
            "schema": {
              "type": "boolean"
            }
          }
        ],
        "responses": {
          "default": {
            "description": "error",
            "content": {
              "application/json": {
                "schema": {
                  "$ref": "#/components/schemas/ErrorResponse"
                }
              }
            }
          },
          "4XX": {
            "description": "error",
            "content": {
              "application/json": {
                "schema": {
                  "$ref": "#/components/schemas/ErrorResponse"
                }
              }
            }
          },
          "200": {
            "description": "successful operation",
            "content": {
              "application/json": {
                "schema": {
                  "type": "object",
                  "properties": {
                    "time": {
                      "type": "number",
                      "format": "float",
                      "description": "Time spent to process this request",
                      "example": 0.002
                    },
                    "status": {
                      "type": "string",
                      "example": "ok"
                    },
                    "result": {
                      "$ref": "#/components/schemas/SnapshotDescription"
                    }
                  }
                }
              }
            }
          },
          "202": {
            "description": "operation is accepted",
            "content": {
              "application/json": {
                "schema": {
                  "type": "object",
                  "properties": {
                    "time": {
                      "type": "number",
                      "format": "float",
                      "description": "Time spent to process this request"
                    },
                    "status": {
                      "type": "string"
                    }
                  }
                }
              }
            }
          }
        }
      }
    },
    "/collections/{collection_name}/snapshots/{snapshot_name}": {
      "delete": {
        "tags": [
          "Snapshots"
        ],
        "summary": "Delete collection snapshot",
        "description": "Delete snapshot for a collection",
        "operationId": "delete_snapshot",
        "parameters": [
          {
            "name": "collection_name",
            "in": "path",
            "description": "Name of the collection for which to delete a snapshot",
            "required": true,
            "schema": {
              "type": "string"
            }
          },
          {
            "name": "snapshot_name",
            "in": "path",
            "description": "Name of the snapshot to delete",
            "required": true,
            "schema": {
              "type": "string"
            }
          },
          {
            "name": "wait",
            "in": "query",
            "description": "If true, wait for changes to actually happen. If false - let changes happen in background. Default is true.",
            "required": false,
            "schema": {
              "type": "boolean"
            }
          }
        ],
        "responses": {
          "default": {
            "description": "error",
            "content": {
              "application/json": {
                "schema": {
                  "$ref": "#/components/schemas/ErrorResponse"
                }
              }
            }
          },
          "4XX": {
            "description": "error",
            "content": {
              "application/json": {
                "schema": {
                  "$ref": "#/components/schemas/ErrorResponse"
                }
              }
            }
          },
          "200": {
            "description": "successful operation",
            "content": {
              "application/json": {
                "schema": {
                  "type": "object",
                  "properties": {
                    "time": {
                      "type": "number",
                      "format": "float",
                      "description": "Time spent to process this request",
                      "example": 0.002
                    },
                    "status": {
                      "type": "string",
                      "example": "ok"
                    },
                    "result": {
                      "type": "boolean"
                    }
                  }
                }
              }
            }
          },
          "202": {
            "description": "operation is accepted",
            "content": {
              "application/json": {
                "schema": {
                  "type": "object",
                  "properties": {
                    "time": {
                      "type": "number",
                      "format": "float",
                      "description": "Time spent to process this request"
                    },
                    "status": {
                      "type": "string"
                    }
                  }
                }
              }
            }
          }
        }
      },
      "get": {
        "tags": [
          "Snapshots"
        ],
        "summary": "Download collection snapshot",
        "description": "Download specified snapshot from a collection as a file",
        "operationId": "get_snapshot",
        "parameters": [
          {
            "name": "collection_name",
            "in": "path",
            "description": "Name of the collection",
            "required": true,
            "schema": {
              "type": "string"
            }
          },
          {
            "name": "snapshot_name",
            "in": "path",
            "description": "Name of the snapshot to download",
            "required": true,
            "schema": {
              "type": "string"
            }
          }
        ],
        "responses": {
          "default": {
            "description": "error",
            "content": {
              "application/json": {
                "schema": {
                  "$ref": "#/components/schemas/ErrorResponse"
                }
              }
            }
          },
          "4XX": {
            "description": "error",
            "content": {
              "application/json": {
                "schema": {
                  "$ref": "#/components/schemas/ErrorResponse"
                }
              }
            }
          },
          "200": {
            "description": "Snapshot file",
            "content": {
              "application/octet-stream": {
                "schema": {
                  "type": "string",
                  "format": "binary"
                }
              }
            }
          }
        }
      }
    },
    "/snapshots": {
      "get": {
        "tags": [
          "Snapshots"
        ],
        "summary": "List of storage snapshots",
        "description": "Get list of snapshots of the whole storage",
        "operationId": "list_full_snapshots",
        "responses": {
          "default": {
            "description": "error",
            "content": {
              "application/json": {
                "schema": {
                  "$ref": "#/components/schemas/ErrorResponse"
                }
              }
            }
          },
          "4XX": {
            "description": "error",
            "content": {
              "application/json": {
                "schema": {
                  "$ref": "#/components/schemas/ErrorResponse"
                }
              }
            }
          },
          "200": {
            "description": "successful operation",
            "content": {
              "application/json": {
                "schema": {
                  "type": "object",
                  "properties": {
                    "usage": {
                      "default": null,
                      "anyOf": [
                        {
                          "$ref": "#/components/schemas/HardwareUsage"
                        },
                        {
                          "nullable": true
                        }
                      ]
                    },
                    "time": {
                      "type": "number",
                      "format": "float",
                      "description": "Time spent to process this request",
                      "example": 0.002
                    },
                    "status": {
                      "type": "string",
                      "example": "ok"
                    },
                    "result": {
                      "type": "array",
                      "items": {
                        "$ref": "#/components/schemas/SnapshotDescription"
                      }
                    }
                  }
                }
              }
            }
          }
        }
      },
      "post": {
        "tags": [
          "Snapshots"
        ],
        "summary": "Create storage snapshot",
        "description": "Create new snapshot of the whole storage",
        "operationId": "create_full_snapshot",
        "parameters": [
          {
            "name": "wait",
            "in": "query",
            "description": "If true, wait for changes to actually happen. If false - let changes happen in background. Default is true.",
            "required": false,
            "schema": {
              "type": "boolean"
            }
          }
        ],
        "responses": {
          "default": {
            "description": "error",
            "content": {
              "application/json": {
                "schema": {
                  "$ref": "#/components/schemas/ErrorResponse"
                }
              }
            }
          },
          "4XX": {
            "description": "error",
            "content": {
              "application/json": {
                "schema": {
                  "$ref": "#/components/schemas/ErrorResponse"
                }
              }
            }
          },
          "200": {
            "description": "successful operation",
            "content": {
              "application/json": {
                "schema": {
                  "type": "object",
                  "properties": {
                    "time": {
                      "type": "number",
                      "format": "float",
                      "description": "Time spent to process this request",
                      "example": 0.002
                    },
                    "status": {
                      "type": "string",
                      "example": "ok"
                    },
                    "result": {
                      "$ref": "#/components/schemas/SnapshotDescription"
                    }
                  }
                }
              }
            }
          },
          "202": {
            "description": "operation is accepted",
            "content": {
              "application/json": {
                "schema": {
                  "type": "object",
                  "properties": {
                    "time": {
                      "type": "number",
                      "format": "float",
                      "description": "Time spent to process this request"
                    },
                    "status": {
                      "type": "string"
                    }
                  }
                }
              }
            }
          }
        }
      }
    },
    "/snapshots/{snapshot_name}": {
      "delete": {
        "tags": [
          "Snapshots"
        ],
        "summary": "Delete storage snapshot",
        "description": "Delete snapshot of the whole storage",
        "operationId": "delete_full_snapshot",
        "parameters": [
          {
            "name": "snapshot_name",
            "in": "path",
            "description": "Name of the full snapshot to delete",
            "required": true,
            "schema": {
              "type": "string"
            }
          },
          {
            "name": "wait",
            "in": "query",
            "description": "If true, wait for changes to actually happen. If false - let changes happen in background. Default is true.",
            "required": false,
            "schema": {
              "type": "boolean"
            }
          }
        ],
        "responses": {
          "default": {
            "description": "error",
            "content": {
              "application/json": {
                "schema": {
                  "$ref": "#/components/schemas/ErrorResponse"
                }
              }
            }
          },
          "4XX": {
            "description": "error",
            "content": {
              "application/json": {
                "schema": {
                  "$ref": "#/components/schemas/ErrorResponse"
                }
              }
            }
          },
          "200": {
            "description": "successful operation",
            "content": {
              "application/json": {
                "schema": {
                  "type": "object",
                  "properties": {
                    "time": {
                      "type": "number",
                      "format": "float",
                      "description": "Time spent to process this request",
                      "example": 0.002
                    },
                    "status": {
                      "type": "string",
                      "example": "ok"
                    },
                    "result": {
                      "type": "boolean"
                    }
                  }
                }
              }
            }
          },
          "202": {
            "description": "operation is accepted",
            "content": {
              "application/json": {
                "schema": {
                  "type": "object",
                  "properties": {
                    "time": {
                      "type": "number",
                      "format": "float",
                      "description": "Time spent to process this request"
                    },
                    "status": {
                      "type": "string"
                    }
                  }
                }
              }
            }
          }
        }
      },
      "get": {
        "tags": [
          "Snapshots"
        ],
        "summary": "Download storage snapshot",
        "description": "Download specified snapshot of the whole storage as a file",
        "operationId": "get_full_snapshot",
        "parameters": [
          {
            "name": "snapshot_name",
            "in": "path",
            "description": "Name of the snapshot to download",
            "required": true,
            "schema": {
              "type": "string"
            }
          }
        ],
        "responses": {
          "default": {
            "description": "error",
            "content": {
              "application/json": {
                "schema": {
                  "$ref": "#/components/schemas/ErrorResponse"
                }
              }
            }
          },
          "4XX": {
            "description": "error",
            "content": {
              "application/json": {
                "schema": {
                  "$ref": "#/components/schemas/ErrorResponse"
                }
              }
            }
          },
          "200": {
            "description": "Snapshot file",
            "content": {
              "application/octet-stream": {
                "schema": {
                  "type": "string",
                  "format": "binary"
                }
              }
            }
          }
        }
      }
    },
    "/collections/{collection_name}/shards/{shard_id}/snapshots/upload": {
      "post": {
        "tags": [
          "Snapshots"
        ],
        "summary": "Recover shard from an uploaded snapshot",
        "description": "Recover shard of a local collection from an uploaded snapshot. This will overwrite any data, stored on this node, for the collection shard.",
        "operationId": "recover_shard_from_uploaded_snapshot",
        "parameters": [
          {
            "name": "collection_name",
            "in": "path",
            "description": "Name of the collection",
            "required": true,
            "schema": {
              "type": "string"
            }
          },
          {
            "name": "shard_id",
            "in": "path",
            "description": "Id of the shard to recover",
            "required": true,
            "schema": {
              "type": "integer"
            }
          },
          {
            "name": "wait",
            "in": "query",
            "description": "If true, wait for changes to actually happen. If false - let changes happen in background. Default is true.",
            "required": false,
            "schema": {
              "type": "boolean"
            }
          },
          {
            "name": "priority",
            "in": "query",
            "description": "Defines source of truth for snapshot recovery",
            "required": false,
            "schema": {
              "$ref": "#/components/schemas/SnapshotPriority"
            }
          },
          {
            "name": "checksum",
            "in": "query",
            "description": "Optional SHA256 checksum to verify snapshot integrity before recovery.",
            "required": false,
            "schema": {
              "type": "string"
            }
          }
        ],
        "requestBody": {
          "description": "Snapshot to recover from",
          "content": {
            "multipart/form-data": {
              "schema": {
                "type": "object",
                "properties": {
                  "snapshot": {
                    "type": "string",
                    "format": "binary"
                  }
                }
              }
            }
          }
        },
        "responses": {
          "default": {
            "description": "error",
            "content": {
              "application/json": {
                "schema": {
                  "$ref": "#/components/schemas/ErrorResponse"
                }
              }
            }
          },
          "4XX": {
            "description": "error",
            "content": {
              "application/json": {
                "schema": {
                  "$ref": "#/components/schemas/ErrorResponse"
                }
              }
            }
          },
          "200": {
            "description": "successful operation",
            "content": {
              "application/json": {
                "schema": {
                  "type": "object",
                  "properties": {
                    "time": {
                      "type": "number",
                      "format": "float",
                      "description": "Time spent to process this request",
                      "example": 0.002
                    },
                    "status": {
                      "type": "string",
                      "example": "ok"
                    },
                    "result": {
                      "type": "boolean"
                    }
                  }
                }
              }
            }
          },
          "202": {
            "description": "operation is accepted",
            "content": {
              "application/json": {
                "schema": {
                  "type": "object",
                  "properties": {
                    "time": {
                      "type": "number",
                      "format": "float",
                      "description": "Time spent to process this request"
                    },
                    "status": {
                      "type": "string"
                    }
                  }
                }
              }
            }
          }
        }
      }
    },
    "/collections/{collection_name}/shards/{shard_id}/snapshots/recover": {
      "put": {
        "tags": [
          "Snapshots"
        ],
        "summary": "Recover from a snapshot",
        "description": "Recover shard of a local collection data from a snapshot. This will overwrite any data, stored in this shard, for the collection.",
        "operationId": "recover_shard_from_snapshot",
        "parameters": [
          {
            "name": "collection_name",
            "in": "path",
            "description": "Name of the collection",
            "required": true,
            "schema": {
              "type": "string"
            }
          },
          {
            "name": "shard_id",
            "in": "path",
            "description": "Id of the shard to recover",
            "required": true,
            "schema": {
              "type": "integer"
            }
          },
          {
            "name": "wait",
            "in": "query",
            "description": "If true, wait for changes to actually happen. If false - let changes happen in background. Default is true.",
            "required": false,
            "schema": {
              "type": "boolean"
            }
          }
        ],
        "requestBody": {
          "description": "Snapshot to recover from",
          "content": {
            "application/json": {
              "schema": {
                "$ref": "#/components/schemas/ShardSnapshotRecover"
              }
            }
          }
        },
        "responses": {
          "default": {
            "description": "error",
            "content": {
              "application/json": {
                "schema": {
                  "$ref": "#/components/schemas/ErrorResponse"
                }
              }
            }
          },
          "4XX": {
            "description": "error",
            "content": {
              "application/json": {
                "schema": {
                  "$ref": "#/components/schemas/ErrorResponse"
                }
              }
            }
          },
          "200": {
            "description": "successful operation",
            "content": {
              "application/json": {
                "schema": {
                  "type": "object",
                  "properties": {
                    "time": {
                      "type": "number",
                      "format": "float",
                      "description": "Time spent to process this request",
                      "example": 0.002
                    },
                    "status": {
                      "type": "string",
                      "example": "ok"
                    },
                    "result": {
                      "type": "boolean"
                    }
                  }
                }
              }
            }
          },
          "202": {
            "description": "operation is accepted",
            "content": {
              "application/json": {
                "schema": {
                  "type": "object",
                  "properties": {
                    "time": {
                      "type": "number",
                      "format": "float",
                      "description": "Time spent to process this request"
                    },
                    "status": {
                      "type": "string"
                    }
                  }
                }
              }
            }
          }
        }
      }
    },
    "/collections/{collection_name}/shards/{shard_id}/snapshots": {
      "get": {
        "tags": [
          "Snapshots"
        ],
        "summary": "List shards snapshots for a collection",
        "description": "Get list of snapshots for a shard of a collection",
        "operationId": "list_shard_snapshots",
        "parameters": [
          {
            "name": "collection_name",
            "in": "path",
            "description": "Name of the collection",
            "required": true,
            "schema": {
              "type": "string"
            }
          },
          {
            "name": "shard_id",
            "in": "path",
            "description": "Id of the shard",
            "required": true,
            "schema": {
              "type": "integer"
            }
          }
        ],
        "responses": {
          "default": {
            "description": "error",
            "content": {
              "application/json": {
                "schema": {
                  "$ref": "#/components/schemas/ErrorResponse"
                }
              }
            }
          },
          "4XX": {
            "description": "error",
            "content": {
              "application/json": {
                "schema": {
                  "$ref": "#/components/schemas/ErrorResponse"
                }
              }
            }
          },
          "200": {
            "description": "successful operation",
            "content": {
              "application/json": {
                "schema": {
                  "type": "object",
                  "properties": {
                    "usage": {
                      "default": null,
                      "anyOf": [
                        {
                          "$ref": "#/components/schemas/HardwareUsage"
                        },
                        {
                          "nullable": true
                        }
                      ]
                    },
                    "time": {
                      "type": "number",
                      "format": "float",
                      "description": "Time spent to process this request",
                      "example": 0.002
                    },
                    "status": {
                      "type": "string",
                      "example": "ok"
                    },
                    "result": {
                      "type": "array",
                      "items": {
                        "$ref": "#/components/schemas/SnapshotDescription"
                      }
                    }
                  }
                }
              }
            }
          }
        }
      },
      "post": {
        "tags": [
          "Snapshots"
        ],
        "summary": "Create shard snapshot",
        "description": "Create new snapshot of a shard for a collection",
        "operationId": "create_shard_snapshot",
        "parameters": [
          {
            "name": "collection_name",
            "in": "path",
            "description": "Name of the collection for which to create a snapshot",
            "required": true,
            "schema": {
              "type": "string"
            }
          },
          {
            "name": "shard_id",
            "in": "path",
            "description": "Id of the shard",
            "required": true,
            "schema": {
              "type": "integer"
            }
          },
          {
            "name": "wait",
            "in": "query",
            "description": "If true, wait for changes to actually happen. If false - let changes happen in background. Default is true.",
            "required": false,
            "schema": {
              "type": "boolean"
            }
          }
        ],
        "responses": {
          "default": {
            "description": "error",
            "content": {
              "application/json": {
                "schema": {
                  "$ref": "#/components/schemas/ErrorResponse"
                }
              }
            }
          },
          "4XX": {
            "description": "error",
            "content": {
              "application/json": {
                "schema": {
                  "$ref": "#/components/schemas/ErrorResponse"
                }
              }
            }
          },
          "200": {
            "description": "successful operation",
            "content": {
              "application/json": {
                "schema": {
                  "type": "object",
                  "properties": {
                    "time": {
                      "type": "number",
                      "format": "float",
                      "description": "Time spent to process this request",
                      "example": 0.002
                    },
                    "status": {
                      "type": "string",
                      "example": "ok"
                    },
                    "result": {
                      "$ref": "#/components/schemas/SnapshotDescription"
                    }
                  }
                }
              }
            }
          },
          "202": {
            "description": "operation is accepted",
            "content": {
              "application/json": {
                "schema": {
                  "type": "object",
                  "properties": {
                    "time": {
                      "type": "number",
                      "format": "float",
                      "description": "Time spent to process this request"
                    },
                    "status": {
                      "type": "string"
                    }
                  }
                }
              }
            }
          }
        }
      }
    },
    "/collections/{collection_name}/shards/{shard_id}/snapshots/{snapshot_name}": {
      "delete": {
        "tags": [
          "Snapshots"
        ],
        "summary": "Delete shard snapshot",
        "description": "Delete snapshot of a shard for a collection",
        "operationId": "delete_shard_snapshot",
        "parameters": [
          {
            "name": "collection_name",
            "in": "path",
            "description": "Name of the collection for which to delete a snapshot",
            "required": true,
            "schema": {
              "type": "string"
            }
          },
          {
            "name": "shard_id",
            "in": "path",
            "description": "Id of the shard",
            "required": true,
            "schema": {
              "type": "integer"
            }
          },
          {
            "name": "snapshot_name",
            "in": "path",
            "description": "Name of the snapshot to delete",
            "required": true,
            "schema": {
              "type": "string"
            }
          },
          {
            "name": "wait",
            "in": "query",
            "description": "If true, wait for changes to actually happen. If false - let changes happen in background. Default is true.",
            "required": false,
            "schema": {
              "type": "boolean"
            }
          }
        ],
        "responses": {
          "default": {
            "description": "error",
            "content": {
              "application/json": {
                "schema": {
                  "$ref": "#/components/schemas/ErrorResponse"
                }
              }
            }
          },
          "4XX": {
            "description": "error",
            "content": {
              "application/json": {
                "schema": {
                  "$ref": "#/components/schemas/ErrorResponse"
                }
              }
            }
          },
          "200": {
            "description": "successful operation",
            "content": {
              "application/json": {
                "schema": {
                  "type": "object",
                  "properties": {
                    "time": {
                      "type": "number",
                      "format": "float",
                      "description": "Time spent to process this request",
                      "example": 0.002
                    },
                    "status": {
                      "type": "string",
                      "example": "ok"
                    },
                    "result": {
                      "type": "boolean"
                    }
                  }
                }
              }
            }
          },
          "202": {
            "description": "operation is accepted",
            "content": {
              "application/json": {
                "schema": {
                  "type": "object",
                  "properties": {
                    "time": {
                      "type": "number",
                      "format": "float",
                      "description": "Time spent to process this request"
                    },
                    "status": {
                      "type": "string"
                    }
                  }
                }
              }
            }
          }
        }
      },
      "get": {
        "tags": [
          "Snapshots"
        ],
        "summary": "Download collection snapshot",
        "description": "Download specified snapshot of a shard from a collection as a file",
        "operationId": "get_shard_snapshot",
        "parameters": [
          {
            "name": "collection_name",
            "in": "path",
            "description": "Name of the collection",
            "required": true,
            "schema": {
              "type": "string"
            }
          },
          {
            "name": "shard_id",
            "in": "path",
            "description": "Id of the shard",
            "required": true,
            "schema": {
              "type": "integer"
            }
          },
          {
            "name": "snapshot_name",
            "in": "path",
            "description": "Name of the snapshot to download",
            "required": true,
            "schema": {
              "type": "string"
            }
          }
        ],
        "responses": {
          "default": {
            "description": "error",
            "content": {
              "application/json": {
                "schema": {
                  "$ref": "#/components/schemas/ErrorResponse"
                }
              }
            }
          },
          "4XX": {
            "description": "error",
            "content": {
              "application/json": {
                "schema": {
                  "$ref": "#/components/schemas/ErrorResponse"
                }
              }
            }
          },
          "200": {
            "description": "Snapshot file",
            "content": {
              "application/octet-stream": {
                "schema": {
                  "type": "string",
                  "format": "binary"
                }
              }
            }
          }
        }
      }
    },
    "/collections/{collection_name}/points/{id}": {
      "get": {
        "tags": [
          "Points"
        ],
        "summary": "Get point",
        "description": "Retrieve full information of single point by id",
        "operationId": "get_point",
        "parameters": [
          {
            "name": "collection_name",
            "in": "path",
            "description": "Name of the collection to retrieve from",
            "required": true,
            "schema": {
              "type": "string"
            }
          },
          {
            "name": "id",
            "in": "path",
            "description": "Id of the point",
            "required": true,
            "schema": {
              "$ref": "#/components/schemas/ExtendedPointId"
            }
          },
          {
            "name": "consistency",
            "in": "query",
            "description": "Define read consistency guarantees for the operation",
            "required": false,
            "schema": {
              "$ref": "#/components/schemas/ReadConsistency"
            }
          }
        ],
        "responses": {
          "default": {
            "description": "error",
            "content": {
              "application/json": {
                "schema": {
                  "$ref": "#/components/schemas/ErrorResponse"
                }
              }
            }
          },
          "4XX": {
            "description": "error",
            "content": {
              "application/json": {
                "schema": {
                  "$ref": "#/components/schemas/ErrorResponse"
                }
              }
            }
          },
          "200": {
            "description": "successful operation",
            "content": {
              "application/json": {
                "schema": {
                  "type": "object",
                  "properties": {
                    "usage": {
                      "default": null,
                      "anyOf": [
                        {
                          "$ref": "#/components/schemas/HardwareUsage"
                        },
                        {
                          "nullable": true
                        }
                      ]
                    },
                    "time": {
                      "type": "number",
                      "format": "float",
                      "description": "Time spent to process this request",
                      "example": 0.002
                    },
                    "status": {
                      "type": "string",
                      "example": "ok"
                    },
                    "result": {
                      "$ref": "#/components/schemas/Record"
                    }
                  }
                }
              }
            }
          }
        }
      }
    },
    "/collections/{collection_name}/points": {
      "post": {
        "tags": [
          "Points"
        ],
        "summary": "Get points",
        "description": "Retrieve multiple points by specified IDs",
        "operationId": "get_points",
        "requestBody": {
          "description": "List of points to retrieve",
          "content": {
            "application/json": {
              "schema": {
                "$ref": "#/components/schemas/PointRequest"
              }
            }
          }
        },
        "parameters": [
          {
            "name": "collection_name",
            "in": "path",
            "description": "Name of the collection to retrieve from",
            "required": true,
            "schema": {
              "type": "string"
            }
          },
          {
            "name": "consistency",
            "in": "query",
            "description": "Define read consistency guarantees for the operation",
            "required": false,
            "schema": {
              "$ref": "#/components/schemas/ReadConsistency"
            }
          },
          {
            "name": "timeout",
            "in": "query",
            "description": "If set, overrides global timeout for this request. Unit is seconds.",
            "required": false,
            "schema": {
              "type": "integer",
              "minimum": 1
            }
          }
        ],
        "responses": {
          "default": {
            "description": "error",
            "content": {
              "application/json": {
                "schema": {
                  "$ref": "#/components/schemas/ErrorResponse"
                }
              }
            }
          },
          "4XX": {
            "description": "error",
            "content": {
              "application/json": {
                "schema": {
                  "$ref": "#/components/schemas/ErrorResponse"
                }
              }
            }
          },
          "200": {
            "description": "successful operation",
            "content": {
              "application/json": {
                "schema": {
                  "type": "object",
                  "properties": {
                    "usage": {
                      "default": null,
                      "anyOf": [
                        {
                          "$ref": "#/components/schemas/HardwareUsage"
                        },
                        {
                          "nullable": true
                        }
                      ]
                    },
                    "time": {
                      "type": "number",
                      "format": "float",
                      "description": "Time spent to process this request",
                      "example": 0.002
                    },
                    "status": {
                      "type": "string",
                      "example": "ok"
                    },
                    "result": {
                      "type": "array",
                      "items": {
                        "$ref": "#/components/schemas/Record"
                      }
                    }
                  }
                }
              }
            }
          }
        }
      },
      "put": {
        "tags": [
          "Points"
        ],
        "summary": "Upsert points",
        "description": "Perform insert + updates on points. If point with given ID already exists - it will be overwritten.",
        "operationId": "upsert_points",
        "requestBody": {
          "description": "Operation to perform on points",
          "content": {
            "application/json": {
              "schema": {
                "$ref": "#/components/schemas/PointInsertOperations"
              }
            }
          }
        },
        "parameters": [
          {
            "name": "collection_name",
            "in": "path",
            "description": "Name of the collection to update from",
            "required": true,
            "schema": {
              "type": "string"
            }
          },
          {
            "name": "wait",
            "in": "query",
            "description": "If true, wait for changes to actually happen",
            "required": false,
            "schema": {
              "type": "boolean"
            }
          },
          {
            "name": "ordering",
            "in": "query",
            "description": "define ordering guarantees for the operation",
            "required": false,
            "schema": {
              "$ref": "#/components/schemas/WriteOrdering"
            }
          }
        ],
        "responses": {
          "default": {
            "description": "error",
            "content": {
              "application/json": {
                "schema": {
                  "$ref": "#/components/schemas/ErrorResponse"
                }
              }
            }
          },
          "4XX": {
            "description": "error",
            "content": {
              "application/json": {
                "schema": {
                  "$ref": "#/components/schemas/ErrorResponse"
                }
              }
            }
          },
          "200": {
            "description": "successful operation",
            "content": {
              "application/json": {
                "schema": {
                  "type": "object",
                  "properties": {
                    "usage": {
                      "default": null,
                      "anyOf": [
                        {
                          "$ref": "#/components/schemas/HardwareUsage"
                        },
                        {
                          "nullable": true
                        }
                      ]
                    },
                    "time": {
                      "type": "number",
                      "format": "float",
                      "description": "Time spent to process this request",
                      "example": 0.002
                    },
                    "status": {
                      "type": "string",
                      "example": "ok"
                    },
                    "result": {
                      "$ref": "#/components/schemas/UpdateResult"
                    }
                  }
                }
              }
            }
          }
        }
      }
    },
    "/collections/{collection_name}/points/delete": {
      "post": {
        "tags": [
          "Points"
        ],
        "summary": "Delete points",
        "description": "Delete points",
        "operationId": "delete_points",
        "requestBody": {
          "description": "Operation to perform on points",
          "content": {
            "application/json": {
              "schema": {
                "$ref": "#/components/schemas/PointsSelector"
              }
            }
          }
        },
        "parameters": [
          {
            "name": "collection_name",
            "in": "path",
            "description": "Name of the collection to delete from",
            "required": true,
            "schema": {
              "type": "string"
            }
          },
          {
            "name": "wait",
            "in": "query",
            "description": "If true, wait for changes to actually happen",
            "required": false,
            "schema": {
              "type": "boolean"
            }
          },
          {
            "name": "ordering",
            "in": "query",
            "description": "define ordering guarantees for the operation",
            "required": false,
            "schema": {
              "$ref": "#/components/schemas/WriteOrdering"
            }
          }
        ],
        "responses": {
          "default": {
            "description": "error",
            "content": {
              "application/json": {
                "schema": {
                  "$ref": "#/components/schemas/ErrorResponse"
                }
              }
            }
          },
          "4XX": {
            "description": "error",
            "content": {
              "application/json": {
                "schema": {
                  "$ref": "#/components/schemas/ErrorResponse"
                }
              }
            }
          },
          "200": {
            "description": "successful operation",
            "content": {
              "application/json": {
                "schema": {
                  "type": "object",
                  "properties": {
                    "usage": {
                      "default": null,
                      "anyOf": [
                        {
                          "$ref": "#/components/schemas/HardwareUsage"
                        },
                        {
                          "nullable": true
                        }
                      ]
                    },
                    "time": {
                      "type": "number",
                      "format": "float",
                      "description": "Time spent to process this request",
                      "example": 0.002
                    },
                    "status": {
                      "type": "string",
                      "example": "ok"
                    },
                    "result": {
                      "$ref": "#/components/schemas/UpdateResult"
                    }
                  }
                }
              }
            }
          }
        }
      }
    },
    "/collections/{collection_name}/points/vectors": {
      "put": {
        "tags": [
          "Points"
        ],
        "summary": "Update vectors",
        "description": "Update specified named vectors on points, keep unspecified vectors intact.",
        "operationId": "update_vectors",
        "requestBody": {
          "description": "Update named vectors on points",
          "content": {
            "application/json": {
              "schema": {
                "$ref": "#/components/schemas/UpdateVectors"
              }
            }
          }
        },
        "parameters": [
          {
            "name": "collection_name",
            "in": "path",
            "description": "Name of the collection to update from",
            "required": true,
            "schema": {
              "type": "string"
            }
          },
          {
            "name": "wait",
            "in": "query",
            "description": "If true, wait for changes to actually happen",
            "required": false,
            "schema": {
              "type": "boolean"
            }
          },
          {
            "name": "ordering",
            "in": "query",
            "description": "define ordering guarantees for the operation",
            "required": false,
            "schema": {
              "$ref": "#/components/schemas/WriteOrdering"
            }
          }
        ],
        "responses": {
          "default": {
            "description": "error",
            "content": {
              "application/json": {
                "schema": {
                  "$ref": "#/components/schemas/ErrorResponse"
                }
              }
            }
          },
          "4XX": {
            "description": "error",
            "content": {
              "application/json": {
                "schema": {
                  "$ref": "#/components/schemas/ErrorResponse"
                }
              }
            }
          },
          "200": {
            "description": "successful operation",
            "content": {
              "application/json": {
                "schema": {
                  "type": "object",
                  "properties": {
                    "usage": {
                      "default": null,
                      "anyOf": [
                        {
                          "$ref": "#/components/schemas/HardwareUsage"
                        },
                        {
                          "nullable": true
                        }
                      ]
                    },
                    "time": {
                      "type": "number",
                      "format": "float",
                      "description": "Time spent to process this request",
                      "example": 0.002
                    },
                    "status": {
                      "type": "string",
                      "example": "ok"
                    },
                    "result": {
                      "$ref": "#/components/schemas/UpdateResult"
                    }
                  }
                }
              }
            }
          }
        }
      }
    },
    "/collections/{collection_name}/points/vectors/delete": {
      "post": {
        "tags": [
          "Points"
        ],
        "summary": "Delete vectors",
        "description": "Delete named vectors from the given points.",
        "operationId": "delete_vectors",
        "requestBody": {
          "description": "Delete named vectors from points",
          "content": {
            "application/json": {
              "schema": {
                "$ref": "#/components/schemas/DeleteVectors"
              }
            }
          }
        },
        "parameters": [
          {
            "name": "collection_name",
            "in": "path",
            "description": "Name of the collection to delete from",
            "required": true,
            "schema": {
              "type": "string"
            }
          },
          {
            "name": "wait",
            "in": "query",
            "description": "If true, wait for changes to actually happen",
            "required": false,
            "schema": {
              "type": "boolean"
            }
          },
          {
            "name": "ordering",
            "in": "query",
            "description": "define ordering guarantees for the operation",
            "required": false,
            "schema": {
              "$ref": "#/components/schemas/WriteOrdering"
            }
          }
        ],
        "responses": {
          "default": {
            "description": "error",
            "content": {
              "application/json": {
                "schema": {
                  "$ref": "#/components/schemas/ErrorResponse"
                }
              }
            }
          },
          "4XX": {
            "description": "error",
            "content": {
              "application/json": {
                "schema": {
                  "$ref": "#/components/schemas/ErrorResponse"
                }
              }
            }
          },
          "200": {
            "description": "successful operation",
            "content": {
              "application/json": {
                "schema": {
                  "type": "object",
                  "properties": {
                    "usage": {
                      "default": null,
                      "anyOf": [
                        {
                          "$ref": "#/components/schemas/HardwareUsage"
                        },
                        {
                          "nullable": true
                        }
                      ]
                    },
                    "time": {
                      "type": "number",
                      "format": "float",
                      "description": "Time spent to process this request",
                      "example": 0.002
                    },
                    "status": {
                      "type": "string",
                      "example": "ok"
                    },
                    "result": {
                      "$ref": "#/components/schemas/UpdateResult"
                    }
                  }
                }
              }
            }
          }
        }
      }
    },
    "/collections/{collection_name}/points/payload": {
      "post": {
        "tags": [
          "Points"
        ],
        "summary": "Set payload",
        "description": "Set payload values for points",
        "operationId": "set_payload",
        "requestBody": {
          "description": "Set payload on points",
          "content": {
            "application/json": {
              "schema": {
                "$ref": "#/components/schemas/SetPayload"
              }
            }
          }
        },
        "parameters": [
          {
            "name": "collection_name",
            "in": "path",
            "description": "Name of the collection to set from",
            "required": true,
            "schema": {
              "type": "string"
            }
          },
          {
            "name": "wait",
            "in": "query",
            "description": "If true, wait for changes to actually happen",
            "required": false,
            "schema": {
              "type": "boolean"
            }
          },
          {
            "name": "ordering",
            "in": "query",
            "description": "define ordering guarantees for the operation",
            "required": false,
            "schema": {
              "$ref": "#/components/schemas/WriteOrdering"
            }
          }
        ],
        "responses": {
          "default": {
            "description": "error",
            "content": {
              "application/json": {
                "schema": {
                  "$ref": "#/components/schemas/ErrorResponse"
                }
              }
            }
          },
          "4XX": {
            "description": "error",
            "content": {
              "application/json": {
                "schema": {
                  "$ref": "#/components/schemas/ErrorResponse"
                }
              }
            }
          },
          "200": {
            "description": "successful operation",
            "content": {
              "application/json": {
                "schema": {
                  "type": "object",
                  "properties": {
                    "usage": {
                      "default": null,
                      "anyOf": [
                        {
                          "$ref": "#/components/schemas/HardwareUsage"
                        },
                        {
                          "nullable": true
                        }
                      ]
                    },
                    "time": {
                      "type": "number",
                      "format": "float",
                      "description": "Time spent to process this request",
                      "example": 0.002
                    },
                    "status": {
                      "type": "string",
                      "example": "ok"
                    },
                    "result": {
                      "$ref": "#/components/schemas/UpdateResult"
                    }
                  }
                }
              }
            }
          }
        }
      },
      "put": {
        "tags": [
          "Points"
        ],
        "summary": "Overwrite payload",
        "description": "Replace full payload of points with new one",
        "operationId": "overwrite_payload",
        "requestBody": {
          "description": "Payload and points selector",
          "content": {
            "application/json": {
              "schema": {
                "$ref": "#/components/schemas/SetPayload"
              }
            }
          }
        },
        "parameters": [
          {
            "name": "collection_name",
            "in": "path",
            "description": "Name of the collection to set from",
            "required": true,
            "schema": {
              "type": "string"
            }
          },
          {
            "name": "wait",
            "in": "query",
            "description": "If true, wait for changes to actually happen",
            "required": false,
            "schema": {
              "type": "boolean"
            }
          },
          {
            "name": "ordering",
            "in": "query",
            "description": "define ordering guarantees for the operation",
            "required": false,
            "schema": {
              "$ref": "#/components/schemas/WriteOrdering"
            }
          }
        ],
        "responses": {
          "default": {
            "description": "error",
            "content": {
              "application/json": {
                "schema": {
                  "$ref": "#/components/schemas/ErrorResponse"
                }
              }
            }
          },
          "4XX": {
            "description": "error",
            "content": {
              "application/json": {
                "schema": {
                  "$ref": "#/components/schemas/ErrorResponse"
                }
              }
            }
          },
          "200": {
            "description": "successful operation",
            "content": {
              "application/json": {
                "schema": {
                  "type": "object",
                  "properties": {
                    "usage": {
                      "default": null,
                      "anyOf": [
                        {
                          "$ref": "#/components/schemas/HardwareUsage"
                        },
                        {
                          "nullable": true
                        }
                      ]
                    },
                    "time": {
                      "type": "number",
                      "format": "float",
                      "description": "Time spent to process this request",
                      "example": 0.002
                    },
                    "status": {
                      "type": "string",
                      "example": "ok"
                    },
                    "result": {
                      "$ref": "#/components/schemas/UpdateResult"
                    }
                  }
                }
              }
            }
          }
        }
      }
    },
    "/collections/{collection_name}/points/payload/delete": {
      "post": {
        "tags": [
          "Points"
        ],
        "summary": "Delete payload",
        "description": "Delete specified key payload for points",
        "operationId": "delete_payload",
        "requestBody": {
          "description": "delete payload on points",
          "content": {
            "application/json": {
              "schema": {
                "$ref": "#/components/schemas/DeletePayload"
              }
            }
          }
        },
        "parameters": [
          {
            "name": "collection_name",
            "in": "path",
            "description": "Name of the collection to delete from",
            "required": true,
            "schema": {
              "type": "string"
            }
          },
          {
            "name": "wait",
            "in": "query",
            "description": "If true, wait for changes to actually happen",
            "required": false,
            "schema": {
              "type": "boolean"
            }
          },
          {
            "name": "ordering",
            "in": "query",
            "description": "define ordering guarantees for the operation",
            "required": false,
            "schema": {
              "$ref": "#/components/schemas/WriteOrdering"
            }
          }
        ],
        "responses": {
          "default": {
            "description": "error",
            "content": {
              "application/json": {
                "schema": {
                  "$ref": "#/components/schemas/ErrorResponse"
                }
              }
            }
          },
          "4XX": {
            "description": "error",
            "content": {
              "application/json": {
                "schema": {
                  "$ref": "#/components/schemas/ErrorResponse"
                }
              }
            }
          },
          "200": {
            "description": "successful operation",
            "content": {
              "application/json": {
                "schema": {
                  "type": "object",
                  "properties": {
                    "usage": {
                      "default": null,
                      "anyOf": [
                        {
                          "$ref": "#/components/schemas/HardwareUsage"
                        },
                        {
                          "nullable": true
                        }
                      ]
                    },
                    "time": {
                      "type": "number",
                      "format": "float",
                      "description": "Time spent to process this request",
                      "example": 0.002
                    },
                    "status": {
                      "type": "string",
                      "example": "ok"
                    },
                    "result": {
                      "$ref": "#/components/schemas/UpdateResult"
                    }
                  }
                }
              }
            }
          }
        }
      }
    },
    "/collections/{collection_name}/points/payload/clear": {
      "post": {
        "tags": [
          "Points"
        ],
        "summary": "Clear payload",
        "description": "Remove all payload for specified points",
        "operationId": "clear_payload",
        "requestBody": {
          "description": "clear payload on points",
          "content": {
            "application/json": {
              "schema": {
                "$ref": "#/components/schemas/PointsSelector"
              }
            }
          }
        },
        "parameters": [
          {
            "name": "collection_name",
            "in": "path",
            "description": "Name of the collection to clear payload from",
            "required": true,
            "schema": {
              "type": "string"
            }
          },
          {
            "name": "wait",
            "in": "query",
            "description": "If true, wait for changes to actually happen",
            "required": false,
            "schema": {
              "type": "boolean"
            }
          },
          {
            "name": "ordering",
            "in": "query",
            "description": "define ordering guarantees for the operation",
            "required": false,
            "schema": {
              "$ref": "#/components/schemas/WriteOrdering"
            }
          }
        ],
        "responses": {
          "default": {
            "description": "error",
            "content": {
              "application/json": {
                "schema": {
                  "$ref": "#/components/schemas/ErrorResponse"
                }
              }
            }
          },
          "4XX": {
            "description": "error",
            "content": {
              "application/json": {
                "schema": {
                  "$ref": "#/components/schemas/ErrorResponse"
                }
              }
            }
          },
          "200": {
            "description": "successful operation",
            "content": {
              "application/json": {
                "schema": {
                  "type": "object",
                  "properties": {
                    "usage": {
                      "default": null,
                      "anyOf": [
                        {
                          "$ref": "#/components/schemas/HardwareUsage"
                        },
                        {
                          "nullable": true
                        }
                      ]
                    },
                    "time": {
                      "type": "number",
                      "format": "float",
                      "description": "Time spent to process this request",
                      "example": 0.002
                    },
                    "status": {
                      "type": "string",
                      "example": "ok"
                    },
                    "result": {
                      "$ref": "#/components/schemas/UpdateResult"
                    }
                  }
                }
              }
            }
          }
        }
      }
    },
    "/collections/{collection_name}/points/batch": {
      "post": {
        "tags": [
          "Points"
        ],
        "summary": "Batch update points",
        "description": "Apply a series of update operations for points, vectors and payloads",
        "operationId": "batch_update",
        "requestBody": {
          "description": "update operations",
          "content": {
            "application/json": {
              "schema": {
                "$ref": "#/components/schemas/UpdateOperations"
              }
            }
          }
        },
        "parameters": [
          {
            "name": "collection_name",
            "in": "path",
            "description": "Name of the collection to apply operations on",
            "required": true,
            "schema": {
              "type": "string"
            }
          },
          {
            "name": "wait",
            "in": "query",
            "description": "If true, wait for changes to actually happen",
            "required": false,
            "schema": {
              "type": "boolean"
            }
          },
          {
            "name": "ordering",
            "in": "query",
            "description": "define ordering guarantees for the operation",
            "required": false,
            "schema": {
              "$ref": "#/components/schemas/WriteOrdering"
            }
          }
        ],
        "responses": {
          "default": {
            "description": "error",
            "content": {
              "application/json": {
                "schema": {
                  "$ref": "#/components/schemas/ErrorResponse"
                }
              }
            }
          },
          "4XX": {
            "description": "error",
            "content": {
              "application/json": {
                "schema": {
                  "$ref": "#/components/schemas/ErrorResponse"
                }
              }
            }
          },
          "200": {
            "description": "successful operation",
            "content": {
              "application/json": {
                "schema": {
                  "type": "object",
                  "properties": {
                    "usage": {
                      "default": null,
                      "anyOf": [
                        {
                          "$ref": "#/components/schemas/HardwareUsage"
                        },
                        {
                          "nullable": true
                        }
                      ]
                    },
                    "time": {
                      "type": "number",
                      "format": "float",
                      "description": "Time spent to process this request",
                      "example": 0.002
                    },
                    "status": {
                      "type": "string",
                      "example": "ok"
                    },
                    "result": {
                      "type": "array",
                      "items": {
                        "$ref": "#/components/schemas/UpdateResult"
                      }
                    }
                  }
                }
              }
            }
          }
        }
      }
    },
    "/collections/{collection_name}/points/scroll": {
      "post": {
        "tags": [
          "Points"
        ],
        "summary": "Scroll points",
        "description": "Scroll request - paginate over all points which matches given filtering condition",
        "operationId": "scroll_points",
        "requestBody": {
          "description": "Pagination and filter parameters",
          "content": {
            "application/json": {
              "schema": {
                "$ref": "#/components/schemas/ScrollRequest"
              }
            }
          }
        },
        "parameters": [
          {
            "name": "collection_name",
            "in": "path",
            "description": "Name of the collection to retrieve from",
            "required": true,
            "schema": {
              "type": "string"
            }
          },
          {
            "name": "consistency",
            "in": "query",
            "description": "Define read consistency guarantees for the operation",
            "required": false,
            "schema": {
              "$ref": "#/components/schemas/ReadConsistency"
            }
          },
          {
            "name": "timeout",
            "in": "query",
            "description": "If set, overrides global timeout for this request. Unit is seconds.",
            "required": false,
            "schema": {
              "type": "integer",
              "minimum": 1
            }
          }
        ],
        "responses": {
          "default": {
            "description": "error",
            "content": {
              "application/json": {
                "schema": {
                  "$ref": "#/components/schemas/ErrorResponse"
                }
              }
            }
          },
          "4XX": {
            "description": "error",
            "content": {
              "application/json": {
                "schema": {
                  "$ref": "#/components/schemas/ErrorResponse"
                }
              }
            }
          },
          "200": {
            "description": "successful operation",
            "content": {
              "application/json": {
                "schema": {
                  "type": "object",
                  "properties": {
                    "usage": {
                      "default": null,
                      "anyOf": [
                        {
                          "$ref": "#/components/schemas/HardwareUsage"
                        },
                        {
                          "nullable": true
                        }
                      ]
                    },
                    "time": {
                      "type": "number",
                      "format": "float",
                      "description": "Time spent to process this request",
                      "example": 0.002
                    },
                    "status": {
                      "type": "string",
                      "example": "ok"
                    },
                    "result": {
                      "$ref": "#/components/schemas/ScrollResult"
                    }
                  }
                }
              }
            }
          }
        }
      }
    },
    "/collections/{collection_name}/points/search": {
      "post": {
        "tags": [
          "Search"
        ],
        "summary": "Search points",
        "description": "Retrieve closest points based on vector similarity and given filtering conditions",
        "operationId": "search_points",
        "requestBody": {
          "description": "Search request with optional filtering",
          "content": {
            "application/json": {
              "schema": {
                "$ref": "#/components/schemas/SearchRequest"
              }
            }
          }
        },
        "parameters": [
          {
            "name": "collection_name",
            "in": "path",
            "description": "Name of the collection to search in",
            "required": true,
            "schema": {
              "type": "string"
            }
          },
          {
            "name": "consistency",
            "in": "query",
            "description": "Define read consistency guarantees for the operation",
            "required": false,
            "schema": {
              "$ref": "#/components/schemas/ReadConsistency"
            }
          },
          {
            "name": "timeout",
            "in": "query",
            "description": "If set, overrides global timeout for this request. Unit is seconds.",
            "required": false,
            "schema": {
              "type": "integer",
              "minimum": 1
            }
          }
        ],
        "responses": {
          "default": {
            "description": "error",
            "content": {
              "application/json": {
                "schema": {
                  "$ref": "#/components/schemas/ErrorResponse"
                }
              }
            }
          },
          "4XX": {
            "description": "error",
            "content": {
              "application/json": {
                "schema": {
                  "$ref": "#/components/schemas/ErrorResponse"
                }
              }
            }
          },
          "200": {
            "description": "successful operation",
            "content": {
              "application/json": {
                "schema": {
                  "type": "object",
                  "properties": {
                    "usage": {
                      "default": null,
                      "anyOf": [
                        {
                          "$ref": "#/components/schemas/HardwareUsage"
                        },
                        {
                          "nullable": true
                        }
                      ]
                    },
                    "time": {
                      "type": "number",
                      "format": "float",
                      "description": "Time spent to process this request",
                      "example": 0.002
                    },
                    "status": {
                      "type": "string",
                      "example": "ok"
                    },
                    "result": {
                      "type": "array",
                      "items": {
                        "$ref": "#/components/schemas/ScoredPoint"
                      }
                    }
                  }
                }
              }
            }
          }
        }
      }
    },
    "/collections/{collection_name}/points/search/batch": {
      "post": {
        "tags": [
          "Search"
        ],
        "summary": "Search batch points",
        "description": "Retrieve by batch the closest points based on vector similarity and given filtering conditions",
        "operationId": "search_batch_points",
        "requestBody": {
          "description": "Search batch request",
          "content": {
            "application/json": {
              "schema": {
                "$ref": "#/components/schemas/SearchRequestBatch"
              }
            }
          }
        },
        "parameters": [
          {
            "name": "collection_name",
            "in": "path",
            "description": "Name of the collection to search in",
            "required": true,
            "schema": {
              "type": "string"
            }
          },
          {
            "name": "consistency",
            "in": "query",
            "description": "Define read consistency guarantees for the operation",
            "required": false,
            "schema": {
              "$ref": "#/components/schemas/ReadConsistency"
            }
          },
          {
            "name": "timeout",
            "in": "query",
            "description": "If set, overrides global timeout for this request. Unit is seconds.",
            "required": false,
            "schema": {
              "type": "integer",
              "minimum": 1
            }
          }
        ],
        "responses": {
          "default": {
            "description": "error",
            "content": {
              "application/json": {
                "schema": {
                  "$ref": "#/components/schemas/ErrorResponse"
                }
              }
            }
          },
          "4XX": {
            "description": "error",
            "content": {
              "application/json": {
                "schema": {
                  "$ref": "#/components/schemas/ErrorResponse"
                }
              }
            }
          },
          "200": {
            "description": "successful operation",
            "content": {
              "application/json": {
                "schema": {
                  "type": "object",
                  "properties": {
                    "usage": {
                      "default": null,
                      "anyOf": [
                        {
                          "$ref": "#/components/schemas/HardwareUsage"
                        },
                        {
                          "nullable": true
                        }
                      ]
                    },
                    "time": {
                      "type": "number",
                      "format": "float",
                      "description": "Time spent to process this request",
                      "example": 0.002
                    },
                    "status": {
                      "type": "string",
                      "example": "ok"
                    },
                    "result": {
                      "type": "array",
                      "items": {
                        "type": "array",
                        "items": {
                          "$ref": "#/components/schemas/ScoredPoint"
                        }
                      }
                    }
                  }
                }
              }
            }
          }
        }
      }
    },
    "/collections/{collection_name}/points/search/groups": {
      "post": {
        "tags": [
          "Search"
        ],
        "summary": "Search point groups",
        "description": "Retrieve closest points based on vector similarity and given filtering conditions, grouped by a given payload field",
        "operationId": "search_point_groups",
        "requestBody": {
          "description": "Search request with optional filtering, grouped by a given payload field",
          "content": {
            "application/json": {
              "schema": {
                "$ref": "#/components/schemas/SearchGroupsRequest"
              }
            }
          }
        },
        "parameters": [
          {
            "name": "collection_name",
            "in": "path",
            "description": "Name of the collection to search in",
            "required": true,
            "schema": {
              "type": "string"
            }
          },
          {
            "name": "consistency",
            "in": "query",
            "description": "Define read consistency guarantees for the operation",
            "required": false,
            "schema": {
              "$ref": "#/components/schemas/ReadConsistency"
            }
          },
          {
            "name": "timeout",
            "in": "query",
            "description": "If set, overrides global timeout for this request. Unit is seconds.",
            "required": false,
            "schema": {
              "type": "integer",
              "minimum": 1
            }
          }
        ],
        "responses": {
          "default": {
            "description": "error",
            "content": {
              "application/json": {
                "schema": {
                  "$ref": "#/components/schemas/ErrorResponse"
                }
              }
            }
          },
          "4XX": {
            "description": "error",
            "content": {
              "application/json": {
                "schema": {
                  "$ref": "#/components/schemas/ErrorResponse"
                }
              }
            }
          },
          "200": {
            "description": "successful operation",
            "content": {
              "application/json": {
                "schema": {
                  "type": "object",
                  "properties": {
                    "usage": {
                      "default": null,
                      "anyOf": [
                        {
                          "$ref": "#/components/schemas/HardwareUsage"
                        },
                        {
                          "nullable": true
                        }
                      ]
                    },
                    "time": {
                      "type": "number",
                      "format": "float",
                      "description": "Time spent to process this request",
                      "example": 0.002
                    },
                    "status": {
                      "type": "string",
                      "example": "ok"
                    },
                    "result": {
                      "$ref": "#/components/schemas/GroupsResult"
                    }
                  }
                }
              }
            }
          }
        }
      }
    },
    "/collections/{collection_name}/points/recommend": {
      "post": {
        "tags": [
          "Search"
        ],
        "summary": "Recommend points",
        "description": "Look for the points which are closer to stored positive examples and at the same time further to negative examples.",
        "operationId": "recommend_points",
        "requestBody": {
          "description": "Request points based on positive and negative examples.",
          "content": {
            "application/json": {
              "schema": {
                "$ref": "#/components/schemas/RecommendRequest"
              }
            }
          }
        },
        "parameters": [
          {
            "name": "collection_name",
            "in": "path",
            "description": "Name of the collection to search in",
            "required": true,
            "schema": {
              "type": "string"
            }
          },
          {
            "name": "consistency",
            "in": "query",
            "description": "Define read consistency guarantees for the operation",
            "required": false,
            "schema": {
              "$ref": "#/components/schemas/ReadConsistency"
            }
          },
          {
            "name": "timeout",
            "in": "query",
            "description": "If set, overrides global timeout for this request. Unit is seconds.",
            "required": false,
            "schema": {
              "type": "integer",
              "minimum": 1
            }
          }
        ],
        "responses": {
          "default": {
            "description": "error",
            "content": {
              "application/json": {
                "schema": {
                  "$ref": "#/components/schemas/ErrorResponse"
                }
              }
            }
          },
          "4XX": {
            "description": "error",
            "content": {
              "application/json": {
                "schema": {
                  "$ref": "#/components/schemas/ErrorResponse"
                }
              }
            }
          },
          "200": {
            "description": "successful operation",
            "content": {
              "application/json": {
                "schema": {
                  "type": "object",
                  "properties": {
                    "usage": {
                      "default": null,
                      "anyOf": [
                        {
                          "$ref": "#/components/schemas/HardwareUsage"
                        },
                        {
                          "nullable": true
                        }
                      ]
                    },
                    "time": {
                      "type": "number",
                      "format": "float",
                      "description": "Time spent to process this request",
                      "example": 0.002
                    },
                    "status": {
                      "type": "string",
                      "example": "ok"
                    },
                    "result": {
                      "type": "array",
                      "items": {
                        "$ref": "#/components/schemas/ScoredPoint"
                      }
                    }
                  }
                }
              }
            }
          }
        }
      }
    },
    "/collections/{collection_name}/points/recommend/batch": {
      "post": {
        "tags": [
          "Search"
        ],
        "summary": "Recommend batch points",
        "description": "Look for the points which are closer to stored positive examples and at the same time further to negative examples.",
        "operationId": "recommend_batch_points",
        "requestBody": {
          "description": "Request points based on positive and negative examples.",
          "content": {
            "application/json": {
              "schema": {
                "$ref": "#/components/schemas/RecommendRequestBatch"
              }
            }
          }
        },
        "parameters": [
          {
            "name": "collection_name",
            "in": "path",
            "description": "Name of the collection to search in",
            "required": true,
            "schema": {
              "type": "string"
            }
          },
          {
            "name": "consistency",
            "in": "query",
            "description": "Define read consistency guarantees for the operation",
            "required": false,
            "schema": {
              "$ref": "#/components/schemas/ReadConsistency"
            }
          },
          {
            "name": "timeout",
            "in": "query",
            "description": "If set, overrides global timeout for this request. Unit is seconds.",
            "required": false,
            "schema": {
              "type": "integer",
              "minimum": 1
            }
          }
        ],
        "responses": {
          "default": {
            "description": "error",
            "content": {
              "application/json": {
                "schema": {
                  "$ref": "#/components/schemas/ErrorResponse"
                }
              }
            }
          },
          "4XX": {
            "description": "error",
            "content": {
              "application/json": {
                "schema": {
                  "$ref": "#/components/schemas/ErrorResponse"
                }
              }
            }
          },
          "200": {
            "description": "successful operation",
            "content": {
              "application/json": {
                "schema": {
                  "type": "object",
                  "properties": {
                    "usage": {
                      "default": null,
                      "anyOf": [
                        {
                          "$ref": "#/components/schemas/HardwareUsage"
                        },
                        {
                          "nullable": true
                        }
                      ]
                    },
                    "time": {
                      "type": "number",
                      "format": "float",
                      "description": "Time spent to process this request",
                      "example": 0.002
                    },
                    "status": {
                      "type": "string",
                      "example": "ok"
                    },
                    "result": {
                      "type": "array",
                      "items": {
                        "type": "array",
                        "items": {
                          "$ref": "#/components/schemas/ScoredPoint"
                        }
                      }
                    }
                  }
                }
              }
            }
          }
        }
      }
    },
    "/collections/{collection_name}/points/recommend/groups": {
      "post": {
        "tags": [
          "Search"
        ],
        "summary": "Recommend point groups",
        "description": "Look for the points which are closer to stored positive examples and at the same time further to negative examples, grouped by a given payload field.",
        "operationId": "recommend_point_groups",
        "requestBody": {
          "description": "Request points based on positive and negative examples, grouped by a payload field.",
          "content": {
            "application/json": {
              "schema": {
                "$ref": "#/components/schemas/RecommendGroupsRequest"
              }
            }
          }
        },
        "parameters": [
          {
            "name": "collection_name",
            "in": "path",
            "description": "Name of the collection to search in",
            "required": true,
            "schema": {
              "type": "string"
            }
          },
          {
            "name": "consistency",
            "in": "query",
            "description": "Define read consistency guarantees for the operation",
            "required": false,
            "schema": {
              "$ref": "#/components/schemas/ReadConsistency"
            }
          },
          {
            "name": "timeout",
            "in": "query",
            "description": "If set, overrides global timeout for this request. Unit is seconds.",
            "required": false,
            "schema": {
              "type": "integer",
              "minimum": 1
            }
          }
        ],
        "responses": {
          "default": {
            "description": "error",
            "content": {
              "application/json": {
                "schema": {
                  "$ref": "#/components/schemas/ErrorResponse"
                }
              }
            }
          },
          "4XX": {
            "description": "error",
            "content": {
              "application/json": {
                "schema": {
                  "$ref": "#/components/schemas/ErrorResponse"
                }
              }
            }
          },
          "200": {
            "description": "successful operation",
            "content": {
              "application/json": {
                "schema": {
                  "type": "object",
                  "properties": {
                    "usage": {
                      "default": null,
                      "anyOf": [
                        {
                          "$ref": "#/components/schemas/HardwareUsage"
                        },
                        {
                          "nullable": true
                        }
                      ]
                    },
                    "time": {
                      "type": "number",
                      "format": "float",
                      "description": "Time spent to process this request",
                      "example": 0.002
                    },
                    "status": {
                      "type": "string",
                      "example": "ok"
                    },
                    "result": {
                      "$ref": "#/components/schemas/GroupsResult"
                    }
                  }
                }
              }
            }
          }
        }
      }
    },
    "/collections/{collection_name}/points/discover": {
      "post": {
        "tags": [
          "Search"
        ],
        "summary": "Discover points",
        "description": "Use context and a target to find the most similar points to the target, constrained by the context.\nWhen using only the context (without a target), a special search - called context search - is performed where pairs of points are used to generate a loss that guides the search towards the zone where most positive examples overlap. This means that the score minimizes the scenario of finding a point closer to a negative than to a positive part of a pair.\nSince the score of a context relates to loss, the maximum score a point can get is 0.0, and it becomes normal that many points can have a score of 0.0.\nWhen using target (with or without context), the score behaves a little different: The  integer part of the score represents the rank with respect to the context, while the decimal part of the score relates to the distance to the target. The context part of the score for  each pair is calculated +1 if the point is closer to a positive than to a negative part of a pair,  and -1 otherwise.\n",
        "operationId": "discover_points",
        "requestBody": {
          "description": "Request points based on {positive, negative} pairs of examples, and/or a target",
          "content": {
            "application/json": {
              "schema": {
                "$ref": "#/components/schemas/DiscoverRequest"
              }
            }
          }
        },
        "parameters": [
          {
            "name": "collection_name",
            "in": "path",
            "description": "Name of the collection to search in",
            "required": true,
            "schema": {
              "type": "string"
            }
          },
          {
            "name": "consistency",
            "in": "query",
            "description": "Define read consistency guarantees for the operation",
            "required": false,
            "schema": {
              "$ref": "#/components/schemas/ReadConsistency"
            }
          },
          {
            "name": "timeout",
            "in": "query",
            "description": "If set, overrides global timeout for this request. Unit is seconds.",
            "required": false,
            "schema": {
              "type": "integer",
              "minimum": 1
            }
          }
        ],
        "responses": {
          "default": {
            "description": "error",
            "content": {
              "application/json": {
                "schema": {
                  "$ref": "#/components/schemas/ErrorResponse"
                }
              }
            }
          },
          "4XX": {
            "description": "error",
            "content": {
              "application/json": {
                "schema": {
                  "$ref": "#/components/schemas/ErrorResponse"
                }
              }
            }
          },
          "200": {
            "description": "successful operation",
            "content": {
              "application/json": {
                "schema": {
                  "type": "object",
                  "properties": {
                    "usage": {
                      "default": null,
                      "anyOf": [
                        {
                          "$ref": "#/components/schemas/HardwareUsage"
                        },
                        {
                          "nullable": true
                        }
                      ]
                    },
                    "time": {
                      "type": "number",
                      "format": "float",
                      "description": "Time spent to process this request",
                      "example": 0.002
                    },
                    "status": {
                      "type": "string",
                      "example": "ok"
                    },
                    "result": {
                      "type": "array",
                      "items": {
                        "$ref": "#/components/schemas/ScoredPoint"
                      }
                    }
                  }
                }
              }
            }
          }
        }
      }
    },
    "/collections/{collection_name}/points/discover/batch": {
      "post": {
        "tags": [
          "Search"
        ],
        "summary": "Discover batch points",
        "description": "Look for points based on target and/or positive and negative example pairs, in batch.",
        "operationId": "discover_batch_points",
        "requestBody": {
          "description": "Batch request points based on { positive, negative } pairs of examples, and/or a target.",
          "content": {
            "application/json": {
              "schema": {
                "$ref": "#/components/schemas/DiscoverRequestBatch"
              }
            }
          }
        },
        "parameters": [
          {
            "name": "collection_name",
            "in": "path",
            "description": "Name of the collection to search in",
            "required": true,
            "schema": {
              "type": "string"
            }
          },
          {
            "name": "consistency",
            "in": "query",
            "description": "Define read consistency guarantees for the operation",
            "required": false,
            "schema": {
              "$ref": "#/components/schemas/ReadConsistency"
            }
          },
          {
            "name": "timeout",
            "in": "query",
            "description": "If set, overrides global timeout for this request. Unit is seconds.",
            "required": false,
            "schema": {
              "type": "integer",
              "minimum": 1
            }
          }
        ],
        "responses": {
          "default": {
            "description": "error",
            "content": {
              "application/json": {
                "schema": {
                  "$ref": "#/components/schemas/ErrorResponse"
                }
              }
            }
          },
          "4XX": {
            "description": "error",
            "content": {
              "application/json": {
                "schema": {
                  "$ref": "#/components/schemas/ErrorResponse"
                }
              }
            }
          },
          "200": {
            "description": "successful operation",
            "content": {
              "application/json": {
                "schema": {
                  "type": "object",
                  "properties": {
                    "usage": {
                      "default": null,
                      "anyOf": [
                        {
                          "$ref": "#/components/schemas/HardwareUsage"
                        },
                        {
                          "nullable": true
                        }
                      ]
                    },
                    "time": {
                      "type": "number",
                      "format": "float",
                      "description": "Time spent to process this request",
                      "example": 0.002
                    },
                    "status": {
                      "type": "string",
                      "example": "ok"
                    },
                    "result": {
                      "type": "array",
                      "items": {
                        "type": "array",
                        "items": {
                          "$ref": "#/components/schemas/ScoredPoint"
                        }
                      }
                    }
                  }
                }
              }
            }
          }
        }
      }
    },
    "/collections/{collection_name}/points/count": {
      "post": {
        "tags": [
          "Points"
        ],
        "summary": "Count points",
        "description": "Count points which matches given filtering condition",
        "operationId": "count_points",
        "requestBody": {
          "description": "Request counts of points which matches given filtering condition",
          "content": {
            "application/json": {
              "schema": {
                "$ref": "#/components/schemas/CountRequest"
              }
            }
          }
        },
        "parameters": [
          {
            "name": "collection_name",
            "in": "path",
            "description": "Name of the collection to count in",
            "required": true,
            "schema": {
              "type": "string"
            }
          },
          {
            "name": "timeout",
            "in": "query",
            "description": "If set, overrides global timeout for this request. Unit is seconds.",
            "required": false,
            "schema": {
              "type": "integer",
              "minimum": 1
            }
          }
        ],
        "responses": {
          "default": {
            "description": "error",
            "content": {
              "application/json": {
                "schema": {
                  "$ref": "#/components/schemas/ErrorResponse"
                }
              }
            }
          },
          "4XX": {
            "description": "error",
            "content": {
              "application/json": {
                "schema": {
                  "$ref": "#/components/schemas/ErrorResponse"
                }
              }
            }
          },
          "200": {
            "description": "successful operation",
            "content": {
              "application/json": {
                "schema": {
                  "type": "object",
                  "properties": {
                    "usage": {
                      "default": null,
                      "anyOf": [
                        {
                          "$ref": "#/components/schemas/HardwareUsage"
                        },
                        {
                          "nullable": true
                        }
                      ]
                    },
                    "time": {
                      "type": "number",
                      "format": "float",
                      "description": "Time spent to process this request",
                      "example": 0.002
                    },
                    "status": {
                      "type": "string",
                      "example": "ok"
                    },
                    "result": {
                      "$ref": "#/components/schemas/CountResult"
                    }
                  }
                }
              }
            }
          }
        }
      }
    },
    "/collections/{collection_name}/facet": {
      "post": {
        "tags": [
          "Points"
        ],
        "summary": "Facet a payload key with a given filter.",
        "description": "Count points that satisfy the given filter for each unique value of a payload key.",
        "operationId": "facet",
        "requestBody": {
          "description": "Request counts of points for each unique value of a payload key",
          "content": {
            "application/json": {
              "schema": {
                "$ref": "#/components/schemas/FacetRequest"
              }
            }
          }
        },
        "parameters": [
          {
            "name": "collection_name",
            "in": "path",
            "description": "Name of the collection to facet in",
            "required": true,
            "schema": {
              "type": "string"
            }
          },
          {
            "name": "timeout",
            "in": "query",
            "description": "If set, overrides global timeout for this request. Unit is seconds.",
            "required": false,
            "schema": {
              "type": "integer",
              "minimum": 1
            }
          },
          {
            "name": "consistency",
            "in": "query",
            "description": "Define read consistency guarantees for the operation",
            "required": false,
            "schema": {
              "$ref": "#/components/schemas/ReadConsistency"
            }
          }
        ],
        "responses": {
          "default": {
            "description": "error",
            "content": {
              "application/json": {
                "schema": {
                  "$ref": "#/components/schemas/ErrorResponse"
                }
              }
            }
          },
          "4XX": {
            "description": "error",
            "content": {
              "application/json": {
                "schema": {
                  "$ref": "#/components/schemas/ErrorResponse"
                }
              }
            }
          },
          "200": {
            "description": "successful operation",
            "content": {
              "application/json": {
                "schema": {
                  "type": "object",
                  "properties": {
                    "usage": {
                      "default": null,
                      "anyOf": [
                        {
                          "$ref": "#/components/schemas/HardwareUsage"
                        },
                        {
                          "nullable": true
                        }
                      ]
                    },
                    "time": {
                      "type": "number",
                      "format": "float",
                      "description": "Time spent to process this request",
                      "example": 0.002
                    },
                    "status": {
                      "type": "string",
                      "example": "ok"
                    },
                    "result": {
                      "$ref": "#/components/schemas/FacetResponse"
                    }
                  }
                }
              }
            }
          }
        }
      }
    },
    "/collections/{collection_name}/points/query": {
      "post": {
        "tags": [
          "Search"
        ],
        "summary": "Query points",
        "description": "Universally query points. This endpoint covers all capabilities of search, recommend, discover, filters. But also enables hybrid and multi-stage queries.",
        "operationId": "query_points",
        "requestBody": {
          "description": "Describes the query to make to the collection",
          "content": {
            "application/json": {
              "schema": {
                "$ref": "#/components/schemas/QueryRequest"
              }
            }
          }
        },
        "parameters": [
          {
            "name": "collection_name",
            "in": "path",
            "description": "Name of the collection to query",
            "required": true,
            "schema": {
              "type": "string"
            }
          },
          {
            "name": "consistency",
            "in": "query",
            "description": "Define read consistency guarantees for the operation",
            "required": false,
            "schema": {
              "$ref": "#/components/schemas/ReadConsistency"
            }
          },
          {
            "name": "timeout",
            "in": "query",
            "description": "If set, overrides global timeout for this request. Unit is seconds.",
            "required": false,
            "schema": {
              "type": "integer",
              "minimum": 1
            }
          }
        ],
        "responses": {
          "default": {
            "description": "error",
            "content": {
              "application/json": {
                "schema": {
                  "$ref": "#/components/schemas/ErrorResponse"
                }
              }
            }
          },
          "4XX": {
            "description": "error",
            "content": {
              "application/json": {
                "schema": {
                  "$ref": "#/components/schemas/ErrorResponse"
                }
              }
            }
          },
          "200": {
            "description": "successful operation",
            "content": {
              "application/json": {
                "schema": {
                  "type": "object",
                  "properties": {
                    "usage": {
                      "default": null,
                      "anyOf": [
                        {
                          "$ref": "#/components/schemas/HardwareUsage"
                        },
                        {
                          "nullable": true
                        }
                      ]
                    },
                    "time": {
                      "type": "number",
                      "format": "float",
                      "description": "Time spent to process this request",
                      "example": 0.002
                    },
                    "status": {
                      "type": "string",
                      "example": "ok"
                    },
                    "result": {
                      "$ref": "#/components/schemas/QueryResponse"
                    }
                  }
                }
              }
            }
          }
        }
      }
    },
    "/collections/{collection_name}/points/query/batch": {
      "post": {
        "tags": [
          "Search"
        ],
        "summary": "Query points in batch",
        "description": "Universally query points in batch. This endpoint covers all capabilities of search, recommend, discover, filters. But also enables hybrid and multi-stage queries.",
        "operationId": "query_batch_points",
        "requestBody": {
          "description": "Describes the queries to make to the collection",
          "content": {
            "application/json": {
              "schema": {
                "$ref": "#/components/schemas/QueryRequestBatch"
              }
            }
          }
        },
        "parameters": [
          {
            "name": "collection_name",
            "in": "path",
            "description": "Name of the collection to query",
            "required": true,
            "schema": {
              "type": "string"
            }
          },
          {
            "name": "consistency",
            "in": "query",
            "description": "Define read consistency guarantees for the operation",
            "required": false,
            "schema": {
              "$ref": "#/components/schemas/ReadConsistency"
            }
          },
          {
            "name": "timeout",
            "in": "query",
            "description": "If set, overrides global timeout for this request. Unit is seconds.",
            "required": false,
            "schema": {
              "type": "integer",
              "minimum": 1
            }
          }
        ],
        "responses": {
          "default": {
            "description": "error",
            "content": {
              "application/json": {
                "schema": {
                  "$ref": "#/components/schemas/ErrorResponse"
                }
              }
            }
          },
          "4XX": {
            "description": "error",
            "content": {
              "application/json": {
                "schema": {
                  "$ref": "#/components/schemas/ErrorResponse"
                }
              }
            }
          },
          "200": {
            "description": "successful operation",
            "content": {
              "application/json": {
                "schema": {
                  "type": "object",
                  "properties": {
                    "usage": {
                      "default": null,
                      "anyOf": [
                        {
                          "$ref": "#/components/schemas/HardwareUsage"
                        },
                        {
                          "nullable": true
                        }
                      ]
                    },
                    "time": {
                      "type": "number",
                      "format": "float",
                      "description": "Time spent to process this request",
                      "example": 0.002
                    },
                    "status": {
                      "type": "string",
                      "example": "ok"
                    },
                    "result": {
                      "type": "array",
                      "items": {
                        "$ref": "#/components/schemas/QueryResponse"
                      }
                    }
                  }
                }
              }
            }
          }
        }
      }
    },
    "/collections/{collection_name}/points/query/groups": {
      "post": {
        "tags": [
          "Search"
        ],
        "summary": "Query points, grouped by a given payload field",
        "description": "Universally query points, grouped by a given payload field",
        "operationId": "query_points_groups",
        "requestBody": {
          "description": "Describes the query to make to the collection",
          "content": {
            "application/json": {
              "schema": {
                "$ref": "#/components/schemas/QueryGroupsRequest"
              }
            }
          }
        },
        "parameters": [
          {
            "name": "collection_name",
            "in": "path",
            "description": "Name of the collection to query",
            "required": true,
            "schema": {
              "type": "string"
            }
          },
          {
            "name": "consistency",
            "in": "query",
            "description": "Define read consistency guarantees for the operation",
            "required": false,
            "schema": {
              "$ref": "#/components/schemas/ReadConsistency"
            }
          },
          {
            "name": "timeout",
            "in": "query",
            "description": "If set, overrides global timeout for this request. Unit is seconds.",
            "required": false,
            "schema": {
              "type": "integer",
              "minimum": 1
            }
          }
        ],
        "responses": {
          "default": {
            "description": "error",
            "content": {
              "application/json": {
                "schema": {
                  "$ref": "#/components/schemas/ErrorResponse"
                }
              }
            }
          },
          "4XX": {
            "description": "error",
            "content": {
              "application/json": {
                "schema": {
                  "$ref": "#/components/schemas/ErrorResponse"
                }
              }
            }
          },
          "200": {
            "description": "successful operation",
            "content": {
              "application/json": {
                "schema": {
                  "type": "object",
                  "properties": {
                    "usage": {
                      "default": null,
                      "anyOf": [
                        {
                          "$ref": "#/components/schemas/HardwareUsage"
                        },
                        {
                          "nullable": true
                        }
                      ]
                    },
                    "time": {
                      "type": "number",
                      "format": "float",
                      "description": "Time spent to process this request",
                      "example": 0.002
                    },
                    "status": {
                      "type": "string",
                      "example": "ok"
                    },
                    "result": {
                      "$ref": "#/components/schemas/GroupsResult"
                    }
                  }
                }
              }
            }
          }
        }
      }
    },
    "/collections/{collection_name}/points/search/matrix/pairs": {
      "post": {
        "tags": [
          "Search"
        ],
        "summary": "Search points matrix distance pairs",
        "description": "Compute distance matrix for sampled points with a pair based output format",
        "operationId": "search_matrix_pairs",
        "requestBody": {
          "description": "Search matrix request with optional filtering",
          "content": {
            "application/json": {
              "schema": {
                "$ref": "#/components/schemas/SearchMatrixRequest"
              }
            }
          }
        },
        "parameters": [
          {
            "name": "collection_name",
            "in": "path",
            "description": "Name of the collection to search in",
            "required": true,
            "schema": {
              "type": "string"
            }
          },
          {
            "name": "consistency",
            "in": "query",
            "description": "Define read consistency guarantees for the operation",
            "required": false,
            "schema": {
              "$ref": "#/components/schemas/ReadConsistency"
            }
          },
          {
            "name": "timeout",
            "in": "query",
            "description": "If set, overrides global timeout for this request. Unit is seconds.",
            "required": false,
            "schema": {
              "type": "integer",
              "minimum": 1
            }
          }
        ],
        "responses": {
          "default": {
            "description": "error",
            "content": {
              "application/json": {
                "schema": {
                  "$ref": "#/components/schemas/ErrorResponse"
                }
              }
            }
          },
          "4XX": {
            "description": "error",
            "content": {
              "application/json": {
                "schema": {
                  "$ref": "#/components/schemas/ErrorResponse"
                }
              }
            }
          },
          "200": {
            "description": "successful operation",
            "content": {
              "application/json": {
                "schema": {
                  "type": "object",
                  "properties": {
                    "usage": {
                      "default": null,
                      "anyOf": [
                        {
                          "$ref": "#/components/schemas/HardwareUsage"
                        },
                        {
                          "nullable": true
                        }
                      ]
                    },
                    "time": {
                      "type": "number",
                      "format": "float",
                      "description": "Time spent to process this request",
                      "example": 0.002
                    },
                    "status": {
                      "type": "string",
                      "example": "ok"
                    },
                    "result": {
                      "$ref": "#/components/schemas/SearchMatrixPairsResponse"
                    }
                  }
                }
              }
            }
          }
        }
      }
    },
    "/collections/{collection_name}/points/search/matrix/offsets": {
      "post": {
        "tags": [
          "Search"
        ],
        "summary": "Search points matrix distance offsets",
        "description": "Compute distance matrix for sampled points with an offset based output format",
        "operationId": "search_matrix_offsets",
        "requestBody": {
          "description": "Search matrix request with optional filtering",
          "content": {
            "application/json": {
              "schema": {
                "$ref": "#/components/schemas/SearchMatrixRequest"
              }
            }
          }
        },
        "parameters": [
          {
            "name": "collection_name",
            "in": "path",
            "description": "Name of the collection to search in",
            "required": true,
            "schema": {
              "type": "string"
            }
          },
          {
            "name": "consistency",
            "in": "query",
            "description": "Define read consistency guarantees for the operation",
            "required": false,
            "schema": {
              "$ref": "#/components/schemas/ReadConsistency"
            }
          },
          {
            "name": "timeout",
            "in": "query",
            "description": "If set, overrides global timeout for this request. Unit is seconds.",
            "required": false,
            "schema": {
              "type": "integer",
              "minimum": 1
            }
          }
        ],
        "responses": {
          "default": {
            "description": "error",
            "content": {
              "application/json": {
                "schema": {
                  "$ref": "#/components/schemas/ErrorResponse"
                }
              }
            }
          },
          "4XX": {
            "description": "error",
            "content": {
              "application/json": {
                "schema": {
                  "$ref": "#/components/schemas/ErrorResponse"
                }
              }
            }
          },
          "200": {
            "description": "successful operation",
            "content": {
              "application/json": {
                "schema": {
                  "type": "object",
                  "properties": {
                    "usage": {
                      "default": null,
                      "anyOf": [
                        {
                          "$ref": "#/components/schemas/HardwareUsage"
                        },
                        {
                          "nullable": true
                        }
                      ]
                    },
                    "time": {
                      "type": "number",
                      "format": "float",
                      "description": "Time spent to process this request",
                      "example": 0.002
                    },
                    "status": {
                      "type": "string",
                      "example": "ok"
                    },
                    "result": {
                      "$ref": "#/components/schemas/SearchMatrixOffsetsResponse"
                    }
                  }
                }
              }
            }
          }
        }
      }
    }
  },
  "openapi": "3.0.1",
  "security": [
    {
      "api-key": []
    },
    {
      "bearerAuth": []
    },
    {}
  ],
  "info": {
    "title": "Qdrant API",
    "description": "API description for Qdrant vector search engine.\n\nThis document describes CRUD and search operations on collections of points (vectors with payload).\n\nQdrant supports any combinations of `should`, `min_should`, `must` and `must_not` conditions, which makes it possible to use in applications when object could not be described solely by vector. It could be location features, availability flags, and other custom properties businesses should take into account.\n## Examples\nThis examples cover the most basic use-cases - collection creation and basic vector search.\n### Create collection\nFirst - let's create a collection with dot-production metric.\n```\ncurl -X PUT 'http://localhost:6333/collections/test_collection' \\\n  -H 'Content-Type: application/json' \\\n  --data-raw '{\n    \"vectors\": {\n      \"size\": 4,\n      \"distance\": \"Dot\"\n    }\n  }'\n\n```\nExpected response:\n```\n{\n    \"result\": true,\n    \"status\": \"ok\",\n    \"time\": 0.031095451\n}\n```\nWe can ensure that collection was created:\n```\ncurl 'http://localhost:6333/collections/test_collection'\n```\nExpected response:\n```\n{\n  \"result\": {\n    \"status\": \"green\",\n    \"vectors_count\": 0,\n    \"segments_count\": 5,\n    \"disk_data_size\": 0,\n    \"ram_data_size\": 0,\n    \"config\": {\n      \"params\": {\n        \"vectors\": {\n          \"size\": 4,\n          \"distance\": \"Dot\"\n        }\n      },\n      \"hnsw_config\": {\n        \"m\": 16,\n        \"ef_construct\": 100,\n        \"full_scan_threshold\": 10000\n      },\n      \"optimizer_config\": {\n        \"deleted_threshold\": 0.2,\n        \"vacuum_min_vector_number\": 1000,\n        \"default_segment_number\": 2,\n        \"max_segment_size\": null,\n        \"memmap_threshold\": null,\n        \"indexing_threshold\": 20000,\n        \"flush_interval_sec\": 5,\n        \"max_optimization_threads\": null\n      },\n      \"wal_config\": {\n        \"wal_capacity_mb\": 32,\n        \"wal_segments_ahead\": 0\n      }\n    }\n  },\n  \"status\": \"ok\",\n  \"time\": 2.1199e-05\n}\n```\n\n### Add points\nLet's now add vectors with some payload:\n```\ncurl -L -X PUT 'http://localhost:6333/collections/test_collection/points?wait=true' \\ -H 'Content-Type: application/json' \\ --data-raw '{\n  \"points\": [\n    {\"id\": 1, \"vector\": [0.05, 0.61, 0.76, 0.74], \"payload\": {\"city\": \"Berlin\"}},\n    {\"id\": 2, \"vector\": [0.19, 0.81, 0.75, 0.11], \"payload\": {\"city\": [\"Berlin\", \"London\"] }},\n    {\"id\": 3, \"vector\": [0.36, 0.55, 0.47, 0.94], \"payload\": {\"city\": [\"Berlin\", \"Moscow\"] }},\n    {\"id\": 4, \"vector\": [0.18, 0.01, 0.85, 0.80], \"payload\": {\"city\": [\"London\", \"Moscow\"] }},\n    {\"id\": 5, \"vector\": [0.24, 0.18, 0.22, 0.44], \"payload\": {\"count\": [0]}},\n    {\"id\": 6, \"vector\": [0.35, 0.08, 0.11, 0.44]}\n  ]\n}'\n```\nExpected response:\n```\n{\n    \"result\": {\n        \"operation_id\": 0,\n        \"status\": \"completed\"\n    },\n    \"status\": \"ok\",\n    \"time\": 0.000206061\n}\n```\n### Search with filtering\nLet's start with a basic request:\n```\ncurl -L -X POST 'http://localhost:6333/collections/test_collection/points/search' \\ -H 'Content-Type: application/json' \\ --data-raw '{\n    \"vector\": [0.2,0.1,0.9,0.7],\n    \"top\": 3\n}'\n```\nExpected response:\n```\n{\n    \"result\": [\n        { \"id\": 4, \"score\": 1.362, \"payload\": null, \"version\": 0 },\n        { \"id\": 1, \"score\": 1.273, \"payload\": null, \"version\": 0 },\n        { \"id\": 3, \"score\": 1.208, \"payload\": null, \"version\": 0 }\n    ],\n    \"status\": \"ok\",\n    \"time\": 0.000055785\n}\n```\nBut result is different if we add a filter:\n```\ncurl -L -X POST 'http://localhost:6333/collections/test_collection/points/search' \\ -H 'Content-Type: application/json' \\ --data-raw '{\n    \"filter\": {\n        \"should\": [\n            {\n                \"key\": \"city\",\n                \"match\": {\n                    \"value\": \"London\"\n                }\n            }\n        ]\n    },\n    \"vector\": [0.2, 0.1, 0.9, 0.7],\n    \"top\": 3\n}'\n```\nExpected response:\n```\n{\n    \"result\": [\n        { \"id\": 4, \"score\": 1.362, \"payload\": null, \"version\": 0 },\n        { \"id\": 2, \"score\": 0.871, \"payload\": null, \"version\": 0 }\n    ],\n    \"status\": \"ok\",\n    \"time\": 0.000093972\n}\n```\n",
    "contact": {
      "email": "andrey@vasnetsov.com"
    },
    "license": {
      "name": "Apache 2.0",
      "url": "http://www.apache.org/licenses/LICENSE-2.0.html"
    },
    "version": "master"
  },
  "externalDocs": {
    "description": "Find out more about Qdrant applications and demo",
    "url": "https://qdrant.tech/documentation/"
  },
  "servers": [
    {
      "url": "{protocol}://{hostname}:{port}",
      "variables": {
        "protocol": {
          "enum": [
            "http",
            "https"
          ],
          "default": "http"
        },
        "hostname": {
          "default": "localhost"
        },
        "port": {
          "default": "6333"
        }
      }
    }
  ],
  "tags": [
    {
      "name": "Collections",
      "description": "Searchable collections of points."
    },
    {
      "name": "Points",
      "description": "Float-point vectors with payload."
    },
    {
      "name": "Search",
      "description": "Find points in a collection."
    },
    {
      "name": "Aliases",
      "description": "Additional names for existing collections."
    },
    {
      "name": "Indexes",
      "description": "Indexes for payloads associated with points."
    },
    {
      "name": "Distributed",
      "description": "Service distributed setup."
    },
    {
      "name": "Snapshots",
      "description": "Storage and collections snapshots."
    },
    {
      "name": "Service",
      "description": "Qdrant service utilities."
    },
    {
      "name": "Beta",
      "description": "Beta features, do not depend on these yet."
    }
  ],
  "components": {
    "securitySchemes": {
      "api-key": {
        "type": "apiKey",
        "in": "header",
        "name": "api-key",
        "description": "Authorization key, either read-write or read-only"
      },
      "bearerAuth": {
        "type": "http",
        "scheme": "bearer"
      }
    },
    "schemas": {
      "ErrorResponse": {
        "type": "object",
        "properties": {
          "time": {
            "type": "number",
            "format": "float",
            "description": "Time spent to process this request"
          },
          "status": {
            "type": "object",
            "properties": {
              "error": {
                "type": "string",
                "description": "Description of the occurred error."
              }
            }
          },
          "result": {
            "type": "object",
            "nullable": true
          }
        }
      },
      "CollectionsResponse": {
        "type": "object",
        "required": [
          "collections"
        ],
        "properties": {
          "collections": {
            "type": "array",
            "items": {
              "$ref": "#/components/schemas/CollectionDescription"
            }
          }
        },
        "example": {
          "collections": [
            {
              "name": "arivx-title"
            },
            {
              "name": "arivx-abstract"
            },
            {
              "name": "medium-title"
            },
            {
              "name": "medium-text"
            }
          ]
        }
      },
      "CollectionDescription": {
        "type": "object",
        "required": [
          "name"
        ],
        "properties": {
          "name": {
            "type": "string"
          }
        }
      },
      "CollectionInfo": {
        "description": "Current statistics and configuration of the collection",
        "type": "object",
        "required": [
          "config",
          "optimizer_status",
          "payload_schema",
          "segments_count",
          "status"
        ],
        "properties": {
          "status": {
            "$ref": "#/components/schemas/CollectionStatus"
          },
          "optimizer_status": {
            "$ref": "#/components/schemas/OptimizersStatus"
          },
          "vectors_count": {
            "description": "DEPRECATED: Approximate number of vectors in collection. All vectors in collection are available for querying. Calculated as `points_count x vectors_per_point`. Where `vectors_per_point` is a number of named vectors in schema.",
            "type": "integer",
            "format": "uint",
            "minimum": 0,
            "nullable": true
          },
          "indexed_vectors_count": {
            "description": "Approximate number of indexed vectors in the collection. Indexed vectors in large segments are faster to query, as it is stored in a specialized vector index.",
            "type": "integer",
            "format": "uint",
            "minimum": 0,
            "nullable": true
          },
          "points_count": {
            "description": "Approximate number of points (vectors + payloads) in collection. Each point could be accessed by unique id.",
            "type": "integer",
            "format": "uint",
            "minimum": 0,
            "nullable": true
          },
          "segments_count": {
            "description": "Number of segments in collection. Each segment has independent vector as payload indexes",
            "type": "integer",
            "format": "uint",
            "minimum": 0
          },
          "config": {
            "$ref": "#/components/schemas/CollectionConfig"
          },
          "payload_schema": {
            "description": "Types of stored payload",
            "type": "object",
            "additionalProperties": {
              "$ref": "#/components/schemas/PayloadIndexInfo"
            }
          }
        }
      },
      "CollectionStatus": {
        "description": "Current state of the collection. `Green` - all good. `Yellow` - optimization is running, 'Grey' - optimizations are possible but not triggered, `Red` - some operations failed and was not recovered",
        "type": "string",
        "enum": [
          "green",
          "yellow",
          "grey",
          "red"
        ]
      },
      "OptimizersStatus": {
        "description": "Current state of the collection",
        "oneOf": [
          {
            "description": "Optimizers are reporting as expected",
            "type": "string",
            "enum": [
              "ok"
            ]
          },
          {
            "description": "Something wrong happened with optimizers",
            "type": "object",
            "required": [
              "error"
            ],
            "properties": {
              "error": {
                "type": "string"
              }
            },
            "additionalProperties": false
          }
        ]
      },
      "CollectionConfig": {
        "description": "Information about the collection configuration",
        "type": "object",
        "required": [
          "hnsw_config",
          "optimizer_config",
          "params"
        ],
        "properties": {
          "params": {
            "$ref": "#/components/schemas/CollectionParams"
          },
          "hnsw_config": {
            "$ref": "#/components/schemas/HnswConfig"
          },
          "optimizer_config": {
            "$ref": "#/components/schemas/OptimizersConfig"
          },
          "wal_config": {
            "anyOf": [
              {
                "$ref": "#/components/schemas/WalConfig"
              },
              {
                "nullable": true
              }
            ]
          },
          "quantization_config": {
            "default": null,
            "anyOf": [
              {
                "$ref": "#/components/schemas/QuantizationConfig"
              },
              {
                "nullable": true
              }
            ]
          },
          "strict_mode_config": {
            "anyOf": [
              {
                "$ref": "#/components/schemas/StrictModeConfig"
              },
              {
                "nullable": true
              }
            ]
          }
        }
      },
      "CollectionParams": {
        "type": "object",
        "properties": {
          "vectors": {
            "$ref": "#/components/schemas/VectorsConfig"
          },
          "shard_number": {
            "description": "Number of shards the collection has",
            "default": 1,
            "type": "integer",
            "format": "uint32",
            "minimum": 1
          },
          "sharding_method": {
            "description": "Sharding method Default is Auto - points are distributed across all available shards Custom - points are distributed across shards according to shard key",
            "anyOf": [
              {
                "$ref": "#/components/schemas/ShardingMethod"
              },
              {
                "nullable": true
              }
            ]
          },
          "replication_factor": {
            "description": "Number of replicas for each shard",
            "default": 1,
            "type": "integer",
            "format": "uint32",
            "minimum": 1
          },
          "write_consistency_factor": {
            "description": "Defines how many replicas should apply the operation for us to consider it successful. Increasing this number will make the collection more resilient to inconsistencies, but will also make it fail if not enough replicas are available. Does not have any performance impact.",
            "default": 1,
            "type": "integer",
            "format": "uint32",
            "minimum": 1
          },
          "read_fan_out_factor": {
            "description": "Defines how many additional replicas should be processing read request at the same time. Default value is Auto, which means that fan-out will be determined automatically based on the busyness of the local replica. Having more than 0 might be useful to smooth latency spikes of individual nodes.",
            "type": "integer",
            "format": "uint32",
            "minimum": 0,
            "nullable": true
          },
          "on_disk_payload": {
            "description": "If true - point's payload will not be stored in memory. It will be read from the disk every time it is requested. This setting saves RAM by (slightly) increasing the response time. Note: those payload values that are involved in filtering and are indexed - remain in RAM.\n\nDefault: true",
            "default": true,
            "type": "boolean"
          },
          "sparse_vectors": {
            "description": "Configuration of the sparse vector storage",
            "type": "object",
            "additionalProperties": {
              "$ref": "#/components/schemas/SparseVectorParams"
            },
            "nullable": true
          }
        }
      },
      "VectorsConfig": {
        "description": "Vector params separator for single and multiple vector modes Single mode:\n\n{ \"size\": 128, \"distance\": \"Cosine\" }\n\nor multiple mode:\n\n{ \"default\": { \"size\": 128, \"distance\": \"Cosine\" } }",
        "anyOf": [
          {
            "$ref": "#/components/schemas/VectorParams"
          },
          {
            "type": "object",
            "additionalProperties": {
              "$ref": "#/components/schemas/VectorParams"
            }
          }
        ]
      },
      "VectorParams": {
        "description": "Params of single vector data storage",
        "type": "object",
        "required": [
          "distance",
          "size"
        ],
        "properties": {
          "size": {
            "description": "Size of a vectors used",
            "type": "integer",
            "format": "uint64",
            "minimum": 1
          },
          "distance": {
            "$ref": "#/components/schemas/Distance"
          },
          "hnsw_config": {
            "description": "Custom params for HNSW index. If none - values from collection configuration are used.",
            "anyOf": [
              {
                "$ref": "#/components/schemas/HnswConfigDiff"
              },
              {
                "nullable": true
              }
            ]
          },
          "quantization_config": {
            "description": "Custom params for quantization. If none - values from collection configuration are used.",
            "anyOf": [
              {
                "$ref": "#/components/schemas/QuantizationConfig"
              },
              {
                "nullable": true
              }
            ]
          },
          "on_disk": {
            "description": "If true, vectors are served from disk, improving RAM usage at the cost of latency Default: false",
            "type": "boolean",
            "nullable": true
          },
          "datatype": {
            "description": "Defines which datatype should be used to represent vectors in the storage. Choosing different datatypes allows to optimize memory usage and performance vs accuracy.\n\n- For `float32` datatype - vectors are stored as single-precision floating point numbers, 4 bytes. - For `float16` datatype - vectors are stored as half-precision floating point numbers, 2 bytes. - For `uint8` datatype - vectors are stored as unsigned 8-bit integers, 1 byte. It expects vector elements to be in range `[0, 255]`.",
            "anyOf": [
              {
                "$ref": "#/components/schemas/Datatype"
              },
              {
                "nullable": true
              }
            ]
          },
          "multivector_config": {
            "anyOf": [
              {
                "$ref": "#/components/schemas/MultiVectorConfig"
              },
              {
                "nullable": true
              }
            ]
          }
        }
      },
      "Distance": {
        "description": "Type of internal tags, build from payload Distance function types used to compare vectors",
        "type": "string",
        "enum": [
          "Cosine",
          "Euclid",
          "Dot",
          "Manhattan"
        ]
      },
      "HnswConfigDiff": {
        "type": "object",
        "properties": {
          "m": {
            "description": "Number of edges per node in the index graph. Larger the value - more accurate the search, more space required.",
            "type": "integer",
            "format": "uint",
            "minimum": 0,
            "nullable": true
          },
          "ef_construct": {
            "description": "Number of neighbours to consider during the index building. Larger the value - more accurate the search, more time required to build the index.",
            "type": "integer",
            "format": "uint",
            "minimum": 4,
            "nullable": true
          },
          "full_scan_threshold": {
            "description": "Minimal size (in kilobytes) of vectors for additional payload-based indexing. If payload chunk is smaller than `full_scan_threshold_kb` additional indexing won't be used - in this case full-scan search should be preferred by query planner and additional indexing is not required. Note: 1Kb = 1 vector of size 256",
            "type": "integer",
            "format": "uint",
            "minimum": 10,
            "nullable": true
          },
          "max_indexing_threads": {
            "description": "Number of parallel threads used for background index building. If 0 - automatically select from 8 to 16. Best to keep between 8 and 16 to prevent likelihood of building broken/inefficient HNSW graphs. On small CPUs, less threads are used.",
            "type": "integer",
            "format": "uint",
            "minimum": 0,
            "nullable": true
          },
          "on_disk": {
            "description": "Store HNSW index on disk. If set to false, the index will be stored in RAM. Default: false",
            "type": "boolean",
            "nullable": true
          },
          "payload_m": {
            "description": "Custom M param for additional payload-aware HNSW links. If not set, default M will be used.",
            "type": "integer",
            "format": "uint",
            "minimum": 0,
            "nullable": true
          }
        }
      },
      "QuantizationConfig": {
        "anyOf": [
          {
            "$ref": "#/components/schemas/ScalarQuantization"
          },
          {
            "$ref": "#/components/schemas/ProductQuantization"
          },
          {
            "$ref": "#/components/schemas/BinaryQuantization"
          }
        ]
      },
      "ScalarQuantization": {
        "type": "object",
        "required": [
          "scalar"
        ],
        "properties": {
          "scalar": {
            "$ref": "#/components/schemas/ScalarQuantizationConfig"
          }
        }
      },
      "ScalarQuantizationConfig": {
        "type": "object",
        "required": [
          "type"
        ],
        "properties": {
          "type": {
            "$ref": "#/components/schemas/ScalarType"
          },
          "quantile": {
            "description": "Quantile for quantization. Expected value range in [0.5, 1.0]. If not set - use the whole range of values",
            "type": "number",
            "format": "float",
            "maximum": 1,
            "minimum": 0.5,
            "nullable": true
          },
          "always_ram": {
            "description": "If true - quantized vectors always will be stored in RAM, ignoring the config of main storage",
            "type": "boolean",
            "nullable": true
          }
        }
      },
      "ScalarType": {
        "type": "string",
        "enum": [
          "int8"
        ]
      },
      "ProductQuantization": {
        "type": "object",
        "required": [
          "product"
        ],
        "properties": {
          "product": {
            "$ref": "#/components/schemas/ProductQuantizationConfig"
          }
        }
      },
      "ProductQuantizationConfig": {
        "type": "object",
        "required": [
          "compression"
        ],
        "properties": {
          "compression": {
            "$ref": "#/components/schemas/CompressionRatio"
          },
          "always_ram": {
            "type": "boolean",
            "nullable": true
          }
        }
      },
      "CompressionRatio": {
        "type": "string",
        "enum": [
          "x4",
          "x8",
          "x16",
          "x32",
          "x64"
        ]
      },
      "BinaryQuantization": {
        "type": "object",
        "required": [
          "binary"
        ],
        "properties": {
          "binary": {
            "$ref": "#/components/schemas/BinaryQuantizationConfig"
          }
        }
      },
      "BinaryQuantizationConfig": {
        "type": "object",
        "properties": {
          "always_ram": {
            "type": "boolean",
            "nullable": true
          }
        }
      },
      "Datatype": {
        "type": "string",
        "enum": [
          "float32",
          "uint8",
          "float16"
        ]
      },
      "MultiVectorConfig": {
        "type": "object",
        "required": [
          "comparator"
        ],
        "properties": {
          "comparator": {
            "$ref": "#/components/schemas/MultiVectorComparator"
          }
        }
      },
      "MultiVectorComparator": {
        "type": "string",
        "enum": [
          "max_sim"
        ]
      },
      "ShardingMethod": {
        "type": "string",
        "enum": [
          "auto",
          "custom"
        ]
      },
      "SparseVectorParams": {
        "description": "Params of single sparse vector data storage",
        "type": "object",
        "properties": {
          "index": {
            "description": "Custom params for index. If none - values from collection configuration are used.",
            "anyOf": [
              {
                "$ref": "#/components/schemas/SparseIndexParams"
              },
              {
                "nullable": true
              }
            ]
          },
          "modifier": {
            "description": "Configures addition value modifications for sparse vectors. Default: none",
            "anyOf": [
              {
                "$ref": "#/components/schemas/Modifier"
              },
              {
                "nullable": true
              }
            ]
          }
        }
      },
      "SparseIndexParams": {
        "description": "Configuration for sparse inverted index.",
        "type": "object",
        "properties": {
          "full_scan_threshold": {
            "description": "We prefer a full scan search upto (excluding) this number of vectors.\n\nNote: this is number of vectors, not KiloBytes.",
            "type": "integer",
            "format": "uint",
            "minimum": 0,
            "nullable": true
          },
          "on_disk": {
            "description": "Store index on disk. If set to false, the index will be stored in RAM. Default: false",
            "type": "boolean",
            "nullable": true
          },
          "datatype": {
            "description": "Defines which datatype should be used for the index. Choosing different datatypes allows to optimize memory usage and performance vs accuracy.\n\n- For `float32` datatype - vectors are stored as single-precision floating point numbers, 4 bytes. - For `float16` datatype - vectors are stored as half-precision floating point numbers, 2 bytes. - For `uint8` datatype - vectors are quantized to unsigned 8-bit integers, 1 byte. Quantization to fit byte range `[0, 255]` happens during indexing automatically, so the actual vector data does not need to conform to this range.",
            "anyOf": [
              {
                "$ref": "#/components/schemas/Datatype"
              },
              {
                "nullable": true
              }
            ]
          }
        }
      },
      "Modifier": {
        "description": "If used, include weight modification, which will be applied to sparse vectors at query time: None - no modification (default) Idf - inverse document frequency, based on statistics of the collection",
        "type": "string",
        "enum": [
          "none",
          "idf"
        ]
      },
      "HnswConfig": {
        "description": "Config of HNSW index",
        "type": "object",
        "required": [
          "ef_construct",
          "full_scan_threshold",
          "m"
        ],
        "properties": {
          "m": {
            "description": "Number of edges per node in the index graph. Larger the value - more accurate the search, more space required.",
            "type": "integer",
            "format": "uint",
            "minimum": 0
          },
          "ef_construct": {
            "description": "Number of neighbours to consider during the index building. Larger the value - more accurate the search, more time required to build index.",
            "type": "integer",
            "format": "uint",
            "minimum": 4
          },
          "full_scan_threshold": {
            "description": "Minimal size (in KiloBytes) of vectors for additional payload-based indexing. If payload chunk is smaller than `full_scan_threshold_kb` additional indexing won't be used - in this case full-scan search should be preferred by query planner and additional indexing is not required. Note: 1Kb = 1 vector of size 256",
            "type": "integer",
            "format": "uint",
            "minimum": 0
          },
          "max_indexing_threads": {
            "description": "Number of parallel threads used for background index building. If 0 - automatically select from 8 to 16. Best to keep between 8 and 16 to prevent likelihood of slow building or broken/inefficient HNSW graphs. On small CPUs, less threads are used.",
            "default": 0,
            "type": "integer",
            "format": "uint",
            "minimum": 0
          },
          "on_disk": {
            "description": "Store HNSW index on disk. If set to false, index will be stored in RAM. Default: false",
            "type": "boolean",
            "nullable": true
          },
          "payload_m": {
            "description": "Custom M param for hnsw graph built for payload index. If not set, default M will be used.",
            "type": "integer",
            "format": "uint",
            "minimum": 0,
            "nullable": true
          }
        }
      },
      "OptimizersConfig": {
        "type": "object",
        "required": [
          "default_segment_number",
          "deleted_threshold",
          "flush_interval_sec",
          "vacuum_min_vector_number"
        ],
        "properties": {
          "deleted_threshold": {
            "description": "The minimal fraction of deleted vectors in a segment, required to perform segment optimization",
            "type": "number",
            "format": "double",
            "maximum": 1,
            "minimum": 0
          },
          "vacuum_min_vector_number": {
            "description": "The minimal number of vectors in a segment, required to perform segment optimization",
            "type": "integer",
            "format": "uint",
            "minimum": 100
          },
          "default_segment_number": {
            "description": "Target amount of segments optimizer will try to keep. Real amount of segments may vary depending on multiple parameters: - Amount of stored points - Current write RPS\n\nIt is recommended to select default number of segments as a factor of the number of search threads, so that each segment would be handled evenly by one of the threads. If `default_segment_number = 0`, will be automatically selected by the number of available CPUs.",
            "type": "integer",
            "format": "uint",
            "minimum": 0
          },
          "max_segment_size": {
            "description": "Do not create segments larger this size (in kilobytes). Large segments might require disproportionately long indexation times, therefore it makes sense to limit the size of segments.\n\nIf indexing speed is more important - make this parameter lower. If search speed is more important - make this parameter higher. Note: 1Kb = 1 vector of size 256 If not set, will be automatically selected considering the number of available CPUs.",
            "default": null,
            "type": "integer",
            "format": "uint",
            "minimum": 1,
            "nullable": true
          },
          "memmap_threshold": {
            "description": "Maximum size (in kilobytes) of vectors to store in-memory per segment. Segments larger than this threshold will be stored as read-only memmapped file.\n\nMemmap storage is disabled by default, to enable it, set this threshold to a reasonable value.\n\nTo disable memmap storage, set this to `0`. Internally it will use the largest threshold possible.\n\nNote: 1Kb = 1 vector of size 256",
            "default": null,
            "type": "integer",
            "format": "uint",
            "minimum": 0,
            "nullable": true
          },
          "indexing_threshold": {
            "description": "Maximum size (in kilobytes) of vectors allowed for plain index, exceeding this threshold will enable vector indexing\n\nDefault value is 20,000, based on <https://github.com/google-research/google-research/blob/master/scann/docs/algorithms.md>.\n\nTo disable vector indexing, set to `0`.\n\nNote: 1kB = 1 vector of size 256.",
            "default": null,
            "type": "integer",
            "format": "uint",
            "minimum": 0,
            "nullable": true
          },
          "flush_interval_sec": {
            "description": "Minimum interval between forced flushes.",
            "type": "integer",
            "format": "uint64",
            "minimum": 0
          },
          "max_optimization_threads": {
            "description": "Max number of threads (jobs) for running optimizations per shard. Note: each optimization job will also use `max_indexing_threads` threads by itself for index building. If null - have no limit and choose dynamically to saturate CPU. If 0 - no optimization threads, optimizations will be disabled.",
            "default": null,
            "type": "integer",
            "format": "uint",
            "minimum": 0,
            "nullable": true
          }
        }
      },
      "WalConfig": {
        "type": "object",
        "required": [
          "wal_capacity_mb",
          "wal_segments_ahead"
        ],
        "properties": {
          "wal_capacity_mb": {
            "description": "Size of a single WAL segment in MB",
            "type": "integer",
            "format": "uint",
            "minimum": 1
          },
          "wal_segments_ahead": {
            "description": "Number of WAL segments to create ahead of actually used ones",
            "type": "integer",
            "format": "uint",
            "minimum": 0
          }
        }
      },
      "StrictModeConfig": {
        "type": "object",
        "properties": {
          "enabled": {
            "description": "Whether strict mode is enabled for a collection or not.",
            "type": "boolean",
            "nullable": true
          },
          "max_query_limit": {
            "description": "Max allowed `limit` parameter for all APIs that don't have their own max limit.",
            "type": "integer",
            "format": "uint",
            "minimum": 1,
            "nullable": true
          },
          "max_timeout": {
            "description": "Max allowed `timeout` parameter.",
            "type": "integer",
            "format": "uint",
            "minimum": 1,
            "nullable": true
          },
          "unindexed_filtering_retrieve": {
            "description": "Allow usage of unindexed fields in retrieval based (eg. search) filters.",
            "type": "boolean",
            "nullable": true
          },
          "unindexed_filtering_update": {
            "description": "Allow usage of unindexed fields in filtered updates (eg. delete by payload).",
            "type": "boolean",
            "nullable": true
          },
          "search_max_hnsw_ef": {
            "description": "Max HNSW value allowed in search parameters.",
            "type": "integer",
            "format": "uint",
            "minimum": 0,
            "nullable": true
          },
          "search_allow_exact": {
            "description": "Whether exact search is allowed or not.",
            "type": "boolean",
            "nullable": true
          },
          "search_max_oversampling": {
            "description": "Max oversampling value allowed in search.",
            "type": "number",
            "format": "double",
            "nullable": true
          },
          "upsert_max_batchsize": {
            "description": "Max batchsize when upserting",
            "type": "integer",
            "format": "uint",
            "minimum": 0,
            "nullable": true
          },
          "max_collection_vector_size_bytes": {
            "description": "Max size of a collections vector storage in bytes, ignoring replicas.",
            "type": "integer",
            "format": "uint",
            "minimum": 0,
            "nullable": true
          },
          "read_rate_limit": {
            "description": "Max number of read operations per minute per replica",
            "type": "integer",
            "format": "uint",
            "minimum": 1,
            "nullable": true
          },
          "write_rate_limit": {
            "description": "Max number of write operations per minute per replica",
            "type": "integer",
            "format": "uint",
            "minimum": 1,
            "nullable": true
          },
          "max_collection_payload_size_bytes": {
            "description": "Max size of a collections payload storage in bytes",
            "type": "integer",
            "format": "uint",
            "minimum": 0,
            "nullable": true
          }
        }
      },
      "PayloadIndexInfo": {
        "description": "Display payload field type & index information",
        "type": "object",
        "required": [
          "data_type",
          "points"
        ],
        "properties": {
          "data_type": {
            "$ref": "#/components/schemas/PayloadSchemaType"
          },
          "params": {
            "anyOf": [
              {
                "$ref": "#/components/schemas/PayloadSchemaParams"
              },
              {
                "nullable": true
              }
            ]
          },
          "points": {
            "description": "Number of points indexed with this index",
            "type": "integer",
            "format": "uint",
            "minimum": 0
          }
        }
      },
      "PayloadSchemaType": {
        "description": "All possible names of payload types",
        "type": "string",
        "enum": [
          "keyword",
          "integer",
          "float",
          "geo",
          "text",
          "bool",
          "datetime",
          "uuid"
        ]
      },
      "PayloadSchemaParams": {
        "description": "Payload type with parameters",
        "anyOf": [
          {
            "$ref": "#/components/schemas/KeywordIndexParams"
          },
          {
            "$ref": "#/components/schemas/IntegerIndexParams"
          },
          {
            "$ref": "#/components/schemas/FloatIndexParams"
          },
          {
            "$ref": "#/components/schemas/GeoIndexParams"
          },
          {
            "$ref": "#/components/schemas/TextIndexParams"
          },
          {
            "$ref": "#/components/schemas/BoolIndexParams"
          },
          {
            "$ref": "#/components/schemas/DatetimeIndexParams"
          },
          {
            "$ref": "#/components/schemas/UuidIndexParams"
          }
        ]
      },
      "KeywordIndexParams": {
        "type": "object",
        "required": [
          "type"
        ],
        "properties": {
          "type": {
            "$ref": "#/components/schemas/KeywordIndexType"
          },
          "is_tenant": {
            "description": "If true - used for tenant optimization. Default: false.",
            "type": "boolean",
            "nullable": true
          },
          "on_disk": {
            "description": "If true, store the index on disk. Default: false.",
            "type": "boolean",
            "nullable": true
          }
        }
      },
      "KeywordIndexType": {
        "type": "string",
        "enum": [
          "keyword"
        ]
      },
      "IntegerIndexParams": {
        "type": "object",
        "required": [
          "type"
        ],
        "properties": {
          "type": {
            "$ref": "#/components/schemas/IntegerIndexType"
          },
          "lookup": {
            "description": "If true - support direct lookups.",
            "type": "boolean",
            "nullable": true
          },
          "range": {
            "description": "If true - support ranges filters.",
            "type": "boolean",
            "nullable": true
          },
          "is_principal": {
            "description": "If true - use this key to organize storage of the collection data. This option assumes that this key will be used in majority of filtered requests.",
            "type": "boolean",
            "nullable": true
          },
          "on_disk": {
            "description": "If true, store the index on disk. Default: false.",
            "type": "boolean",
            "nullable": true
          }
        }
      },
      "IntegerIndexType": {
        "type": "string",
        "enum": [
          "integer"
        ]
      },
      "FloatIndexParams": {
        "type": "object",
        "required": [
          "type"
        ],
        "properties": {
          "type": {
            "$ref": "#/components/schemas/FloatIndexType"
          },
          "is_principal": {
            "description": "If true - use this key to organize storage of the collection data. This option assumes that this key will be used in majority of filtered requests.",
            "type": "boolean",
            "nullable": true
          },
          "on_disk": {
            "description": "If true, store the index on disk. Default: false.",
            "type": "boolean",
            "nullable": true
          }
        }
      },
      "FloatIndexType": {
        "type": "string",
        "enum": [
          "float"
        ]
      },
      "GeoIndexParams": {
        "type": "object",
        "required": [
          "type"
        ],
        "properties": {
          "type": {
            "$ref": "#/components/schemas/GeoIndexType"
          },
          "on_disk": {
            "description": "If true, store the index on disk. Default: false.",
            "type": "boolean",
            "nullable": true
          }
        }
      },
      "GeoIndexType": {
        "type": "string",
        "enum": [
          "geo"
        ]
      },
      "TextIndexParams": {
        "type": "object",
        "required": [
          "type"
        ],
        "properties": {
          "type": {
            "$ref": "#/components/schemas/TextIndexType"
          },
          "tokenizer": {
            "$ref": "#/components/schemas/TokenizerType"
          },
          "min_token_len": {
            "description": "Minimum characters to be tokenized.",
            "type": "integer",
            "format": "uint",
            "minimum": 0,
            "nullable": true
          },
          "max_token_len": {
            "description": "Maximum characters to be tokenized.",
            "type": "integer",
            "format": "uint",
            "minimum": 0,
            "nullable": true
          },
          "lowercase": {
            "description": "If true, lowercase all tokens. Default: true.",
            "type": "boolean",
            "nullable": true
          },
          "on_disk": {
            "description": "If true, store the index on disk. Default: false.",
            "type": "boolean",
            "nullable": true
          }
        }
      },
      "TextIndexType": {
        "type": "string",
        "enum": [
          "text"
        ]
      },
      "TokenizerType": {
        "type": "string",
        "enum": [
          "prefix",
          "whitespace",
          "word",
          "multilingual"
        ]
      },
      "BoolIndexParams": {
        "type": "object",
        "required": [
          "type"
        ],
        "properties": {
          "type": {
            "$ref": "#/components/schemas/BoolIndexType"
          },
          "on_disk": {
            "description": "If true, store the index on disk. Default: false.",
            "type": "boolean",
            "nullable": true
          }
        }
      },
      "BoolIndexType": {
        "type": "string",
        "enum": [
          "bool"
        ]
      },
      "DatetimeIndexParams": {
        "type": "object",
        "required": [
          "type"
        ],
        "properties": {
          "type": {
            "$ref": "#/components/schemas/DatetimeIndexType"
          },
          "is_principal": {
            "description": "If true - use this key to organize storage of the collection data. This option assumes that this key will be used in majority of filtered requests.",
            "type": "boolean",
            "nullable": true
          },
          "on_disk": {
            "description": "If true, store the index on disk. Default: false.",
            "type": "boolean",
            "nullable": true
          }
        }
      },
      "DatetimeIndexType": {
        "type": "string",
        "enum": [
          "datetime"
        ]
      },
      "UuidIndexParams": {
        "type": "object",
        "required": [
          "type"
        ],
        "properties": {
          "type": {
            "$ref": "#/components/schemas/UuidIndexType"
          },
          "is_tenant": {
            "description": "If true - used for tenant optimization.",
            "type": "boolean",
            "nullable": true
          },
          "on_disk": {
            "description": "If true, store the index on disk. Default: false.",
            "type": "boolean",
            "nullable": true
          }
        }
      },
      "UuidIndexType": {
        "type": "string",
        "enum": [
          "uuid"
        ]
      },
      "PointRequest": {
        "type": "object",
        "required": [
          "ids"
        ],
        "properties": {
          "shard_key": {
            "description": "Specify in which shards to look for the points, if not specified - look in all shards",
            "anyOf": [
              {
                "$ref": "#/components/schemas/ShardKeySelector"
              },
              {
                "nullable": true
              }
            ]
          },
          "ids": {
            "description": "Look for points with ids",
            "type": "array",
            "items": {
              "$ref": "#/components/schemas/ExtendedPointId"
            }
          },
          "with_payload": {
            "description": "Select which payload to return with the response. Default is true.",
            "anyOf": [
              {
                "$ref": "#/components/schemas/WithPayloadInterface"
              },
              {
                "nullable": true
              }
            ]
          },
          "with_vector": {
            "$ref": "#/components/schemas/WithVector"
          }
        }
      },
      "ShardKeySelector": {
        "anyOf": [
          {
            "$ref": "#/components/schemas/ShardKey"
          },
          {
            "type": "array",
            "items": {
              "$ref": "#/components/schemas/ShardKey"
            }
          }
        ]
      },
      "ShardKey": {
        "anyOf": [
          {
            "type": "string",
            "example": "region_1"
          },
          {
            "type": "integer",
            "format": "uint64",
            "minimum": 0,
            "example": 12
          }
        ]
      },
      "ExtendedPointId": {
        "description": "Type, used for specifying point ID in user interface",
        "anyOf": [
          {
            "type": "integer",
            "format": "uint64",
            "minimum": 0,
            "example": 42
          },
          {
            "type": "string",
            "format": "uuid",
            "example": "550e8400-e29b-41d4-a716-446655440000"
          }
        ]
      },
      "WithPayloadInterface": {
        "description": "Options for specifying which payload to include or not",
        "anyOf": [
          {
            "description": "If `true` - return all payload, If `false` - do not return payload",
            "type": "boolean"
          },
          {
            "description": "Specify which fields to return",
            "type": "array",
            "items": {
              "type": "string"
            }
          },
          {
            "$ref": "#/components/schemas/PayloadSelector"
          }
        ]
      },
      "PayloadSelector": {
        "description": "Specifies how to treat payload selector",
        "anyOf": [
          {
            "$ref": "#/components/schemas/PayloadSelectorInclude"
          },
          {
            "$ref": "#/components/schemas/PayloadSelectorExclude"
          }
        ]
      },
      "PayloadSelectorInclude": {
        "type": "object",
        "required": [
          "include"
        ],
        "properties": {
          "include": {
            "description": "Only include this payload keys",
            "type": "array",
            "items": {
              "type": "string"
            }
          }
        },
        "additionalProperties": false
      },
      "PayloadSelectorExclude": {
        "type": "object",
        "required": [
          "exclude"
        ],
        "properties": {
          "exclude": {
            "description": "Exclude this fields from returning payload",
            "type": "array",
            "items": {
              "type": "string"
            }
          }
        },
        "additionalProperties": false
      },
      "WithVector": {
        "description": "Options for specifying which vector to include",
        "anyOf": [
          {
            "description": "If `true` - return all vector, If `false` - do not return vector",
            "type": "boolean"
          },
          {
            "description": "Specify which vector to return",
            "type": "array",
            "items": {
              "type": "string"
            }
          }
        ]
      },
      "Record": {
        "description": "Point data",
        "type": "object",
        "required": [
          "id"
        ],
        "properties": {
          "id": {
            "$ref": "#/components/schemas/ExtendedPointId"
          },
          "payload": {
            "description": "Payload - values assigned to the point",
            "anyOf": [
              {
                "$ref": "#/components/schemas/Payload"
              },
              {
                "nullable": true
              }
            ]
          },
          "vector": {
            "description": "Vector of the point",
            "anyOf": [
              {
                "$ref": "#/components/schemas/VectorStructOutput"
              },
              {
                "nullable": true
              }
            ]
          },
          "shard_key": {
            "description": "Shard Key",
            "anyOf": [
              {
                "$ref": "#/components/schemas/ShardKey"
              },
              {
                "nullable": true
              }
            ]
          },
          "order_value": {
            "anyOf": [
              {
                "$ref": "#/components/schemas/OrderValue"
              },
              {
                "nullable": true
              }
            ]
          }
        }
      },
      "Payload": {
        "type": "object",
        "additionalProperties": true,
        "example": {
          "city": "London",
          "color": "green"
        }
      },
      "VectorStructOutput": {
        "description": "Vector data stored in Point",
        "anyOf": [
          {
            "type": "array",
            "items": {
              "type": "number",
              "format": "float"
            },
            "example": [
              0.875,
              0.140625,
              0.897599995136261
            ]
          },
          {
            "type": "array",
            "items": {
              "type": "array",
              "items": {
                "type": "number",
                "format": "float"
              }
            },
            "example": [
              [
                0.875,
                0.140625,
                0.11020000278949738
              ],
              [
                0.7580000162124634,
                0.28126001358032227,
                0.9687100052833557
              ],
              [
                0.6209999918937683,
                0.42187801003456116,
                0.9375
              ]
            ]
          },
          {
            "type": "object",
            "additionalProperties": {
              "$ref": "#/components/schemas/VectorOutput"
            },
            "example": {
              "image-embeddings": [
                0.8730000257492065,
                0.140625,
                0.897599995136261
              ]
            }
          }
        ]
      },
      "VectorOutput": {
        "description": "Vector Data stored in Point",
        "anyOf": [
          {
            "type": "array",
            "items": {
              "type": "number",
              "format": "float"
            }
          },
          {
            "$ref": "#/components/schemas/SparseVector"
          },
          {
            "type": "array",
            "items": {
              "type": "array",
              "items": {
                "type": "number",
                "format": "float"
              }
            }
          }
        ]
      },
      "SparseVector": {
        "description": "Sparse vector structure",
        "type": "object",
        "required": [
          "indices",
          "values"
        ],
        "properties": {
          "indices": {
            "description": "Indices must be unique",
            "type": "array",
            "items": {
              "type": "integer",
              "format": "uint32",
              "minimum": 0
            }
          },
          "values": {
            "description": "Values and indices must be the same length",
            "type": "array",
            "items": {
              "type": "number",
              "format": "float"
            }
          }
        }
      },
      "OrderValue": {
        "anyOf": [
          {
            "type": "integer",
            "format": "int64",
            "example": 42
          },
          {
            "type": "number",
            "format": "double",
            "example": 42.5
          }
        ]
      },
      "SearchRequest": {
        "description": "Search request. Holds all conditions and parameters for the search of most similar points by vector similarity given the filtering restrictions.",
        "type": "object",
        "required": [
          "limit",
          "vector"
        ],
        "properties": {
          "shard_key": {
            "description": "Specify in which shards to look for the points, if not specified - look in all shards",
            "anyOf": [
              {
                "$ref": "#/components/schemas/ShardKeySelector"
              },
              {
                "nullable": true
              }
            ]
          },
          "vector": {
            "$ref": "#/components/schemas/NamedVectorStruct"
          },
          "filter": {
            "description": "Look only for points which satisfies this conditions",
            "anyOf": [
              {
                "$ref": "#/components/schemas/Filter"
              },
              {
                "nullable": true
              }
            ]
          },
          "params": {
            "description": "Additional search params",
            "anyOf": [
              {
                "$ref": "#/components/schemas/SearchParams"
              },
              {
                "nullable": true
              }
            ]
          },
          "limit": {
            "description": "Max number of result to return",
            "type": "integer",
            "format": "uint",
            "minimum": 1
          },
          "offset": {
            "description": "Offset of the first result to return. May be used to paginate results. Note: large offset values may cause performance issues.",
            "type": "integer",
            "format": "uint",
            "minimum": 0,
            "nullable": true
          },
          "with_payload": {
            "description": "Select which payload to return with the response. Default is false.",
            "anyOf": [
              {
                "$ref": "#/components/schemas/WithPayloadInterface"
              },
              {
                "nullable": true
              }
            ]
          },
          "with_vector": {
            "description": "Options for specifying which vectors to include into response. Default is false.",
            "default": null,
            "anyOf": [
              {
                "$ref": "#/components/schemas/WithVector"
              },
              {
                "nullable": true
              }
            ]
          },
          "score_threshold": {
            "description": "Define a minimal score threshold for the result. If defined, less similar results will not be returned. Score of the returned result might be higher or smaller than the threshold depending on the Distance function used. E.g. for cosine similarity only higher scores will be returned.",
            "type": "number",
            "format": "float",
            "nullable": true
          }
        }
      },
      "NamedVectorStruct": {
        "description": "Vector data separator for named and unnamed modes Unnamed mode:\n\n{ \"vector\": [1.0, 2.0, 3.0] }\n\nor named mode:\n\n{ \"vector\": { \"vector\": [1.0, 2.0, 3.0], \"name\": \"image-embeddings\" } }",
        "anyOf": [
          {
            "type": "array",
            "items": {
              "type": "number",
              "format": "float"
            }
          },
          {
            "$ref": "#/components/schemas/NamedVector"
          },
          {
            "$ref": "#/components/schemas/NamedSparseVector"
          }
        ]
      },
      "NamedVector": {
        "description": "Dense vector data with name",
        "type": "object",
        "required": [
          "name",
          "vector"
        ],
        "properties": {
          "name": {
            "description": "Name of vector data",
            "type": "string"
          },
          "vector": {
            "description": "Vector data",
            "type": "array",
            "items": {
              "type": "number",
              "format": "float"
            }
          }
        }
      },
      "NamedSparseVector": {
        "description": "Sparse vector data with name",
        "type": "object",
        "required": [
          "name",
          "vector"
        ],
        "properties": {
          "name": {
            "description": "Name of vector data",
            "type": "string"
          },
          "vector": {
            "$ref": "#/components/schemas/SparseVector"
          }
        }
      },
      "Filter": {
        "type": "object",
        "properties": {
          "should": {
            "description": "At least one of those conditions should match",
            "default": null,
            "anyOf": [
              {
                "$ref": "#/components/schemas/Condition"
              },
              {
                "type": "array",
                "items": {
                  "$ref": "#/components/schemas/Condition"
                }
              },
              {
                "nullable": true
              }
            ]
          },
          "min_should": {
            "description": "At least minimum amount of given conditions should match",
            "anyOf": [
              {
                "$ref": "#/components/schemas/MinShould"
              },
              {
                "nullable": true
              }
            ]
          },
          "must": {
            "description": "All conditions must match",
            "default": null,
            "anyOf": [
              {
                "$ref": "#/components/schemas/Condition"
              },
              {
                "type": "array",
                "items": {
                  "$ref": "#/components/schemas/Condition"
                }
              },
              {
                "nullable": true
              }
            ]
          },
          "must_not": {
            "description": "All conditions must NOT match",
            "default": null,
            "anyOf": [
              {
                "$ref": "#/components/schemas/Condition"
              },
              {
                "type": "array",
                "items": {
                  "$ref": "#/components/schemas/Condition"
                }
              },
              {
                "nullable": true
              }
            ]
          }
        },
        "additionalProperties": false
      },
      "Condition": {
        "anyOf": [
          {
            "$ref": "#/components/schemas/FieldCondition"
          },
          {
            "$ref": "#/components/schemas/IsEmptyCondition"
          },
          {
            "$ref": "#/components/schemas/IsNullCondition"
          },
          {
            "$ref": "#/components/schemas/HasIdCondition"
          },
          {
            "$ref": "#/components/schemas/HasVectorCondition"
          },
          {
            "$ref": "#/components/schemas/NestedCondition"
          },
          {
            "$ref": "#/components/schemas/Filter"
          }
        ]
      },
      "FieldCondition": {
        "description": "All possible payload filtering conditions",
        "type": "object",
        "required": [
          "key"
        ],
        "properties": {
          "key": {
            "description": "Payload key",
            "type": "string"
          },
          "match": {
            "description": "Check if point has field with a given value",
            "anyOf": [
              {
                "$ref": "#/components/schemas/Match"
              },
              {
                "nullable": true
              }
            ]
          },
          "range": {
            "description": "Check if points value lies in a given range",
            "anyOf": [
              {
                "$ref": "#/components/schemas/RangeInterface"
              },
              {
                "nullable": true
              }
            ]
          },
          "geo_bounding_box": {
            "description": "Check if points geo location lies in a given area",
            "anyOf": [
              {
                "$ref": "#/components/schemas/GeoBoundingBox"
              },
              {
                "nullable": true
              }
            ]
          },
          "geo_radius": {
            "description": "Check if geo point is within a given radius",
            "anyOf": [
              {
                "$ref": "#/components/schemas/GeoRadius"
              },
              {
                "nullable": true
              }
            ]
          },
          "geo_polygon": {
            "description": "Check if geo point is within a given polygon",
            "anyOf": [
              {
                "$ref": "#/components/schemas/GeoPolygon"
              },
              {
                "nullable": true
              }
            ]
          },
          "values_count": {
            "description": "Check number of values of the field",
            "anyOf": [
              {
                "$ref": "#/components/schemas/ValuesCount"
              },
              {
                "nullable": true
              }
            ]
          }
        }
      },
      "Match": {
        "description": "Match filter request",
        "anyOf": [
          {
            "$ref": "#/components/schemas/MatchValue"
          },
          {
            "$ref": "#/components/schemas/MatchText"
          },
          {
            "$ref": "#/components/schemas/MatchAny"
          },
          {
            "$ref": "#/components/schemas/MatchExcept"
          }
        ]
      },
      "MatchValue": {
        "description": "Exact match of the given value",
        "type": "object",
        "required": [
          "value"
        ],
        "properties": {
          "value": {
            "$ref": "#/components/schemas/ValueVariants"
          }
        }
      },
      "ValueVariants": {
        "anyOf": [
          {
            "type": "string"
          },
          {
            "type": "integer",
            "format": "int64"
          },
          {
            "type": "boolean"
          }
        ]
      },
      "MatchText": {
        "description": "Full-text match of the strings.",
        "type": "object",
        "required": [
          "text"
        ],
        "properties": {
          "text": {
            "type": "string"
          }
        }
      },
      "MatchAny": {
        "description": "Exact match on any of the given values",
        "type": "object",
        "required": [
          "any"
        ],
        "properties": {
          "any": {
            "$ref": "#/components/schemas/AnyVariants"
          }
        }
      },
      "AnyVariants": {
        "anyOf": [
          {
            "type": "array",
            "items": {
              "type": "string"
            },
            "uniqueItems": true
          },
          {
            "type": "array",
            "items": {
              "type": "integer",
              "format": "int64"
            },
            "uniqueItems": true
          }
        ]
      },
      "MatchExcept": {
        "description": "Should have at least one value not matching the any given values",
        "type": "object",
        "required": [
          "except"
        ],
        "properties": {
          "except": {
            "$ref": "#/components/schemas/AnyVariants"
          }
        }
      },
      "RangeInterface": {
        "anyOf": [
          {
            "$ref": "#/components/schemas/Range"
          },
          {
            "$ref": "#/components/schemas/DatetimeRange"
          }
        ]
      },
      "Range": {
        "description": "Range filter request",
        "type": "object",
        "properties": {
          "lt": {
            "description": "point.key < range.lt",
            "type": "number",
            "format": "double",
            "nullable": true
          },
          "gt": {
            "description": "point.key > range.gt",
            "type": "number",
            "format": "double",
            "nullable": true
          },
          "gte": {
            "description": "point.key >= range.gte",
            "type": "number",
            "format": "double",
            "nullable": true
          },
          "lte": {
            "description": "point.key <= range.lte",
            "type": "number",
            "format": "double",
            "nullable": true
          }
        }
      },
      "DatetimeRange": {
        "description": "Range filter request",
        "type": "object",
        "properties": {
          "lt": {
            "description": "point.key < range.lt",
            "type": "string",
            "format": "date-time",
            "nullable": true
          },
          "gt": {
            "description": "point.key > range.gt",
            "type": "string",
            "format": "date-time",
            "nullable": true
          },
          "gte": {
            "description": "point.key >= range.gte",
            "type": "string",
            "format": "date-time",
            "nullable": true
          },
          "lte": {
            "description": "point.key <= range.lte",
            "type": "string",
            "format": "date-time",
            "nullable": true
          }
        }
      },
      "GeoBoundingBox": {
        "description": "Geo filter request\n\nMatches coordinates inside the rectangle, described by coordinates of lop-left and bottom-right edges",
        "type": "object",
        "required": [
          "bottom_right",
          "top_left"
        ],
        "properties": {
          "top_left": {
            "$ref": "#/components/schemas/GeoPoint"
          },
          "bottom_right": {
            "$ref": "#/components/schemas/GeoPoint"
          }
        }
      },
      "GeoPoint": {
        "description": "Geo point payload schema",
        "type": "object",
        "required": [
          "lat",
          "lon"
        ],
        "properties": {
          "lon": {
            "type": "number",
            "format": "double"
          },
          "lat": {
            "type": "number",
            "format": "double"
          }
        }
      },
      "GeoRadius": {
        "description": "Geo filter request\n\nMatches coordinates inside the circle of `radius` and center with coordinates `center`",
        "type": "object",
        "required": [
          "center",
          "radius"
        ],
        "properties": {
          "center": {
            "$ref": "#/components/schemas/GeoPoint"
          },
          "radius": {
            "description": "Radius of the area in meters",
            "type": "number",
            "format": "double"
          }
        }
      },
      "GeoPolygon": {
        "description": "Geo filter request\n\nMatches coordinates inside the polygon, defined by `exterior` and `interiors`",
        "type": "object",
        "required": [
          "exterior"
        ],
        "properties": {
          "exterior": {
            "$ref": "#/components/schemas/GeoLineString"
          },
          "interiors": {
            "description": "Interior lines (if present) bound holes within the surface each GeoLineString must consist of a minimum of 4 points, and the first and last points must be the same.",
            "type": "array",
            "items": {
              "$ref": "#/components/schemas/GeoLineString"
            },
            "nullable": true
          }
        }
      },
      "GeoLineString": {
        "description": "Ordered sequence of GeoPoints representing the line",
        "type": "object",
        "required": [
          "points"
        ],
        "properties": {
          "points": {
            "type": "array",
            "items": {
              "$ref": "#/components/schemas/GeoPoint"
            }
          }
        }
      },
      "ValuesCount": {
        "description": "Values count filter request",
        "type": "object",
        "properties": {
          "lt": {
            "description": "point.key.length() < values_count.lt",
            "type": "integer",
            "format": "uint",
            "minimum": 0,
            "nullable": true
          },
          "gt": {
            "description": "point.key.length() > values_count.gt",
            "type": "integer",
            "format": "uint",
            "minimum": 0,
            "nullable": true
          },
          "gte": {
            "description": "point.key.length() >= values_count.gte",
            "type": "integer",
            "format": "uint",
            "minimum": 0,
            "nullable": true
          },
          "lte": {
            "description": "point.key.length() <= values_count.lte",
            "type": "integer",
            "format": "uint",
            "minimum": 0,
            "nullable": true
          }
        }
      },
      "IsEmptyCondition": {
        "description": "Select points with empty payload for a specified field",
        "type": "object",
        "required": [
          "is_empty"
        ],
        "properties": {
          "is_empty": {
            "$ref": "#/components/schemas/PayloadField"
          }
        }
      },
      "PayloadField": {
        "description": "Payload field",
        "type": "object",
        "required": [
          "key"
        ],
        "properties": {
          "key": {
            "description": "Payload field name",
            "type": "string"
          }
        }
      },
      "IsNullCondition": {
        "description": "Select points with null payload for a specified field",
        "type": "object",
        "required": [
          "is_null"
        ],
        "properties": {
          "is_null": {
            "$ref": "#/components/schemas/PayloadField"
          }
        }
      },
      "HasIdCondition": {
        "description": "ID-based filtering condition",
        "type": "object",
        "required": [
          "has_id"
        ],
        "properties": {
          "has_id": {
            "type": "array",
            "items": {
              "$ref": "#/components/schemas/ExtendedPointId"
            },
            "uniqueItems": true
          }
        }
      },
      "HasVectorCondition": {
        "description": "Filter points which have specific vector assigned",
        "type": "object",
        "required": [
          "has_vector"
        ],
        "properties": {
          "has_vector": {
            "type": "string"
          }
        }
      },
      "NestedCondition": {
        "type": "object",
        "required": [
          "nested"
        ],
        "properties": {
          "nested": {
            "$ref": "#/components/schemas/Nested"
          }
        }
      },
      "Nested": {
        "description": "Select points with payload for a specified nested field",
        "type": "object",
        "required": [
          "filter",
          "key"
        ],
        "properties": {
          "key": {
            "type": "string"
          },
          "filter": {
            "$ref": "#/components/schemas/Filter"
          }
        }
      },
      "MinShould": {
        "type": "object",
        "required": [
          "conditions",
          "min_count"
        ],
        "properties": {
          "conditions": {
            "type": "array",
            "items": {
              "$ref": "#/components/schemas/Condition"
            }
          },
          "min_count": {
            "type": "integer",
            "format": "uint",
            "minimum": 0
          }
        }
      },
      "SearchParams": {
        "description": "Additional parameters of the search",
        "type": "object",
        "properties": {
          "hnsw_ef": {
            "description": "Params relevant to HNSW index Size of the beam in a beam-search. Larger the value - more accurate the result, more time required for search.",
            "type": "integer",
            "format": "uint",
            "minimum": 0,
            "nullable": true
          },
          "exact": {
            "description": "Search without approximation. If set to true, search may run long but with exact results.",
            "default": false,
            "type": "boolean"
          },
          "quantization": {
            "description": "Quantization params",
            "default": null,
            "anyOf": [
              {
                "$ref": "#/components/schemas/QuantizationSearchParams"
              },
              {
                "nullable": true
              }
            ]
          },
          "indexed_only": {
            "description": "If enabled, the engine will only perform search among indexed or small segments. Using this option prevents slow searches in case of delayed index, but does not guarantee that all uploaded vectors will be included in search results",
            "default": false,
            "type": "boolean"
          }
        }
      },
      "QuantizationSearchParams": {
        "description": "Additional parameters of the search",
        "type": "object",
        "properties": {
          "ignore": {
            "description": "If true, quantized vectors are ignored. Default is false.",
            "default": false,
            "type": "boolean"
          },
          "rescore": {
            "description": "If true, use original vectors to re-score top-k results. Might require more time in case if original vectors are stored on disk. If not set, qdrant decides automatically apply rescoring or not.",
            "default": null,
            "type": "boolean",
            "nullable": true
          },
          "oversampling": {
            "description": "Oversampling factor for quantization. Default is 1.0.\n\nDefines how many extra vectors should be pre-selected using quantized index, and then re-scored using original vectors.\n\nFor example, if `oversampling` is 2.4 and `limit` is 100, then 240 vectors will be pre-selected using quantized index, and then top-100 will be returned after re-scoring.",
            "default": null,
            "type": "number",
            "format": "double",
            "minimum": 1,
            "nullable": true
          }
        }
      },
      "ScoredPoint": {
        "description": "Search result",
        "type": "object",
        "required": [
          "id",
          "score",
          "version"
        ],
        "properties": {
          "id": {
            "$ref": "#/components/schemas/ExtendedPointId"
          },
          "version": {
            "description": "Point version",
            "type": "integer",
            "format": "uint64",
            "minimum": 0,
            "example": 3
          },
          "score": {
            "description": "Points vector distance to the query vector",
            "type": "number",
            "format": "float",
            "example": 0.75
          },
          "payload": {
            "description": "Payload - values assigned to the point",
            "anyOf": [
              {
                "$ref": "#/components/schemas/Payload"
              },
              {
                "nullable": true
              }
            ]
          },
          "vector": {
            "description": "Vector of the point",
            "anyOf": [
              {
                "$ref": "#/components/schemas/VectorStructOutput"
              },
              {
                "nullable": true
              }
            ]
          },
          "shard_key": {
            "description": "Shard Key",
            "anyOf": [
              {
                "$ref": "#/components/schemas/ShardKey"
              },
              {
                "nullable": true
              }
            ]
          },
          "order_value": {
            "description": "Order-by value",
            "anyOf": [
              {
                "$ref": "#/components/schemas/OrderValue"
              },
              {
                "nullable": true
              }
            ]
          }
        }
      },
      "UpdateResult": {
        "type": "object",
        "required": [
          "status"
        ],
        "properties": {
          "operation_id": {
            "description": "Sequential number of the operation",
            "type": "integer",
            "format": "uint64",
            "minimum": 0,
            "nullable": true
          },
          "status": {
            "$ref": "#/components/schemas/UpdateStatus"
          }
        }
      },
      "UpdateStatus": {
        "description": "`Acknowledged` - Request is saved to WAL and will be process in a queue. `Completed` - Request is completed, changes are actual.",
        "type": "string",
        "enum": [
          "acknowledged",
          "completed"
        ]
      },
      "RecommendRequest": {
        "description": "Recommendation request. Provides positive and negative examples of the vectors, which can be ids of points that are already stored in the collection, raw vectors, or even ids and vectors combined.\n\nService should look for the points which are closer to positive examples and at the same time further to negative examples. The concrete way of how to compare negative and positive distances is up to the `strategy` chosen.",
        "type": "object",
        "required": [
          "limit"
        ],
        "properties": {
          "shard_key": {
            "description": "Specify in which shards to look for the points, if not specified - look in all shards",
            "anyOf": [
              {
                "$ref": "#/components/schemas/ShardKeySelector"
              },
              {
                "nullable": true
              }
            ]
          },
          "positive": {
            "description": "Look for vectors closest to those",
            "default": [],
            "type": "array",
            "items": {
              "$ref": "#/components/schemas/RecommendExample"
            }
          },
          "negative": {
            "description": "Try to avoid vectors like this",
            "default": [],
            "type": "array",
            "items": {
              "$ref": "#/components/schemas/RecommendExample"
            }
          },
          "strategy": {
            "description": "How to use positive and negative examples to find the results",
            "anyOf": [
              {
                "$ref": "#/components/schemas/RecommendStrategy"
              },
              {
                "nullable": true
              }
            ]
          },
          "filter": {
            "description": "Look only for points which satisfies this conditions",
            "anyOf": [
              {
                "$ref": "#/components/schemas/Filter"
              },
              {
                "nullable": true
              }
            ]
          },
          "params": {
            "description": "Additional search params",
            "anyOf": [
              {
                "$ref": "#/components/schemas/SearchParams"
              },
              {
                "nullable": true
              }
            ]
          },
          "limit": {
            "description": "Max number of result to return",
            "type": "integer",
            "format": "uint",
            "minimum": 1
          },
          "offset": {
            "description": "Offset of the first result to return. May be used to paginate results. Note: large offset values may cause performance issues.",
            "type": "integer",
            "format": "uint",
            "minimum": 0,
            "nullable": true
          },
          "with_payload": {
            "description": "Select which payload to return with the response. Default is false.",
            "anyOf": [
              {
                "$ref": "#/components/schemas/WithPayloadInterface"
              },
              {
                "nullable": true
              }
            ]
          },
          "with_vector": {
            "description": "Options for specifying which vectors to include into response. Default is false.",
            "default": null,
            "anyOf": [
              {
                "$ref": "#/components/schemas/WithVector"
              },
              {
                "nullable": true
              }
            ]
          },
          "score_threshold": {
            "description": "Define a minimal score threshold for the result. If defined, less similar results will not be returned. Score of the returned result might be higher or smaller than the threshold depending on the Distance function used. E.g. for cosine similarity only higher scores will be returned.",
            "type": "number",
            "format": "float",
            "nullable": true
          },
          "using": {
            "description": "Define which vector to use for recommendation, if not specified - try to use default vector",
            "default": null,
            "anyOf": [
              {
                "$ref": "#/components/schemas/UsingVector"
              },
              {
                "nullable": true
              }
            ]
          },
          "lookup_from": {
            "description": "The location used to lookup vectors. If not specified - use current collection. Note: the other collection should have the same vector size as the current collection",
            "default": null,
            "anyOf": [
              {
                "$ref": "#/components/schemas/LookupLocation"
              },
              {
                "nullable": true
              }
            ]
          }
        }
      },
      "RecommendExample": {
        "anyOf": [
          {
            "$ref": "#/components/schemas/ExtendedPointId"
          },
          {
            "type": "array",
            "items": {
              "type": "number",
              "format": "float"
            }
          },
          {
            "$ref": "#/components/schemas/SparseVector"
          }
        ]
      },
      "RecommendStrategy": {
        "description": "How to use positive and negative examples to find the results, default is `average_vector`:\n\n* `average_vector` - Average positive and negative vectors and create a single query with the formula `query = avg_pos + avg_pos - avg_neg`. Then performs normal search.\n\n* `best_score` - Uses custom search objective. Each candidate is compared against all examples, its score is then chosen from the `max(max_pos_score, max_neg_score)`. If the `max_neg_score` is chosen then it is squared and negated, otherwise it is just the `max_pos_score`.",
        "type": "string",
        "enum": [
          "average_vector",
          "best_score"
        ]
      },
      "UsingVector": {
        "anyOf": [
          {
            "type": "string"
          }
        ]
      },
      "LookupLocation": {
        "description": "Defines a location to use for looking up the vector. Specifies collection and vector field name.",
        "type": "object",
        "required": [
          "collection"
        ],
        "properties": {
          "collection": {
            "description": "Name of the collection used for lookup",
            "type": "string"
          },
          "vector": {
            "description": "Optional name of the vector field within the collection. If not provided, the default vector field will be used.",
            "default": null,
            "type": "string",
            "nullable": true
          },
          "shard_key": {
            "description": "Specify in which shards to look for the points, if not specified - look in all shards",
            "anyOf": [
              {
                "$ref": "#/components/schemas/ShardKeySelector"
              },
              {
                "nullable": true
              }
            ]
          }
        }
      },
      "ScrollRequest": {
        "description": "Scroll request - paginate over all points which matches given condition",
        "type": "object",
        "properties": {
          "shard_key": {
            "description": "Specify in which shards to look for the points, if not specified - look in all shards",
            "anyOf": [
              {
                "$ref": "#/components/schemas/ShardKeySelector"
              },
              {
                "nullable": true
              }
            ]
          },
          "offset": {
            "description": "Start ID to read points from.",
            "anyOf": [
              {
                "$ref": "#/components/schemas/ExtendedPointId"
              },
              {
                "nullable": true
              }
            ]
          },
          "limit": {
            "description": "Page size. Default: 10",
            "type": "integer",
            "format": "uint",
            "minimum": 1,
            "nullable": true
          },
          "filter": {
            "description": "Look only for points which satisfies this conditions. If not provided - all points.",
            "anyOf": [
              {
                "$ref": "#/components/schemas/Filter"
              },
              {
                "nullable": true
              }
            ]
          },
          "with_payload": {
            "description": "Select which payload to return with the response. Default is true.",
            "anyOf": [
              {
                "$ref": "#/components/schemas/WithPayloadInterface"
              },
              {
                "nullable": true
              }
            ]
          },
          "with_vector": {
            "$ref": "#/components/schemas/WithVector"
          },
          "order_by": {
            "description": "Order the records by a payload field.",
            "anyOf": [
              {
                "$ref": "#/components/schemas/OrderByInterface"
              },
              {
                "nullable": true
              }
            ]
          }
        }
      },
      "OrderByInterface": {
        "anyOf": [
          {
            "type": "string"
          },
          {
            "$ref": "#/components/schemas/OrderBy"
          }
        ]
      },
      "OrderBy": {
        "type": "object",
        "required": [
          "key"
        ],
        "properties": {
          "key": {
            "description": "Payload key to order by",
            "type": "string"
          },
          "direction": {
            "description": "Direction of ordering: `asc` or `desc`. Default is ascending.",
            "anyOf": [
              {
                "$ref": "#/components/schemas/Direction"
              },
              {
                "nullable": true
              }
            ]
          },
          "start_from": {
            "description": "Which payload value to start scrolling from. Default is the lowest value for `asc` and the highest for `desc`",
            "anyOf": [
              {
                "$ref": "#/components/schemas/StartFrom"
              },
              {
                "nullable": true
              }
            ]
          }
        }
      },
      "Direction": {
        "type": "string",
        "enum": [
          "asc",
          "desc"
        ]
      },
      "StartFrom": {
        "anyOf": [
          {
            "type": "integer",
            "format": "int64"
          },
          {
            "type": "number",
            "format": "double"
          },
          {
            "type": "string",
            "format": "date-time"
          }
        ]
      },
      "ScrollResult": {
        "description": "Result of the points read request",
        "type": "object",
        "required": [
          "points"
        ],
        "properties": {
          "points": {
            "description": "List of retrieved points",
            "type": "array",
            "items": {
              "$ref": "#/components/schemas/Record"
            },
            "example": [
              {
                "id": 40,
                "payload": {
                  "city": "London",
                  "color": "green"
                },
                "vector": [
                  0.875,
                  0.140625,
                  0.897599995136261
                ],
                "shard_key": "region_1"
              },
              {
                "id": 41,
                "payload": {
                  "city": "Paris",
                  "color": "red"
                },
                "vector": [
                  0.75,
                  0.640625,
                  0.8945000171661377
                ],
                "shard_key": "region_1"
              }
            ]
          },
          "next_page_offset": {
            "description": "Offset which should be used to retrieve a next page result",
            "anyOf": [
              {
                "$ref": "#/components/schemas/ExtendedPointId"
              },
              {
                "nullable": true
              }
            ]
          }
        }
      },
      "CreateCollection": {
        "description": "Operation for creating new collection and (optionally) specify index params",
        "type": "object",
        "properties": {
          "vectors": {
            "$ref": "#/components/schemas/VectorsConfig"
          },
          "shard_number": {
            "description": "For auto sharding: Number of shards in collection. - Default is 1 for standalone, otherwise equal to the number of nodes - Minimum is 1\n\nFor custom sharding: Number of shards in collection per shard group. - Default is 1, meaning that each shard key will be mapped to a single shard - Minimum is 1",
            "default": null,
            "type": "integer",
            "format": "uint32",
            "minimum": 1,
            "nullable": true
          },
          "sharding_method": {
            "description": "Sharding method Default is Auto - points are distributed across all available shards Custom - points are distributed across shards according to shard key",
            "default": null,
            "anyOf": [
              {
                "$ref": "#/components/schemas/ShardingMethod"
              },
              {
                "nullable": true
              }
            ]
          },
          "replication_factor": {
            "description": "Number of shards replicas. Default is 1 Minimum is 1",
            "default": null,
            "type": "integer",
            "format": "uint32",
            "minimum": 1,
            "nullable": true
          },
          "write_consistency_factor": {
            "description": "Defines how many replicas should apply the operation for us to consider it successful. Increasing this number will make the collection more resilient to inconsistencies, but will also make it fail if not enough replicas are available. Does not have any performance impact.",
            "default": null,
            "type": "integer",
            "format": "uint32",
            "minimum": 1,
            "nullable": true
          },
          "on_disk_payload": {
            "description": "If true - point's payload will not be stored in memory. It will be read from the disk every time it is requested. This setting saves RAM by (slightly) increasing the response time. Note: those payload values that are involved in filtering and are indexed - remain in RAM.\n\nDefault: true",
            "default": null,
            "type": "boolean",
            "nullable": true
          },
          "hnsw_config": {
            "description": "Custom params for HNSW index. If none - values from service configuration file are used.",
            "anyOf": [
              {
                "$ref": "#/components/schemas/HnswConfigDiff"
              },
              {
                "nullable": true
              }
            ]
          },
          "wal_config": {
            "description": "Custom params for WAL. If none - values from service configuration file are used.",
            "anyOf": [
              {
                "$ref": "#/components/schemas/WalConfigDiff"
              },
              {
                "nullable": true
              }
            ]
          },
          "optimizers_config": {
            "description": "Custom params for Optimizers.  If none - values from service configuration file are used.",
            "anyOf": [
              {
                "$ref": "#/components/schemas/OptimizersConfigDiff"
              },
              {
                "nullable": true
              }
            ]
          },
          "init_from": {
            "description": "Specify other collection to copy data from.",
            "default": null,
            "anyOf": [
              {
                "$ref": "#/components/schemas/InitFrom"
              },
              {
                "nullable": true
              }
            ]
          },
          "quantization_config": {
            "description": "Quantization parameters. If none - quantization is disabled.",
            "default": null,
            "anyOf": [
              {
                "$ref": "#/components/schemas/QuantizationConfig"
              },
              {
                "nullable": true
              }
            ]
          },
          "sparse_vectors": {
            "description": "Sparse vector data config.",
            "type": "object",
            "additionalProperties": {
              "$ref": "#/components/schemas/SparseVectorParams"
            },
            "nullable": true
          },
          "strict_mode_config": {
            "description": "Strict-mode config.",
            "anyOf": [
              {
                "$ref": "#/components/schemas/StrictModeConfig"
              },
              {
                "nullable": true
              }
            ]
          }
        }
      },
      "WalConfigDiff": {
        "type": "object",
        "properties": {
          "wal_capacity_mb": {
            "description": "Size of a single WAL segment in MB",
            "type": "integer",
            "format": "uint",
            "minimum": 1,
            "nullable": true
          },
          "wal_segments_ahead": {
            "description": "Number of WAL segments to create ahead of actually used ones",
            "type": "integer",
            "format": "uint",
            "minimum": 0,
            "nullable": true
          }
        }
      },
      "OptimizersConfigDiff": {
        "type": "object",
        "properties": {
          "deleted_threshold": {
            "description": "The minimal fraction of deleted vectors in a segment, required to perform segment optimization",
            "type": "number",
            "format": "double",
            "nullable": true
          },
          "vacuum_min_vector_number": {
            "description": "The minimal number of vectors in a segment, required to perform segment optimization",
            "type": "integer",
            "format": "uint",
            "minimum": 0,
            "nullable": true
          },
          "default_segment_number": {
            "description": "Target amount of segments optimizer will try to keep. Real amount of segments may vary depending on multiple parameters: - Amount of stored points - Current write RPS\n\nIt is recommended to select default number of segments as a factor of the number of search threads, so that each segment would be handled evenly by one of the threads If `default_segment_number = 0`, will be automatically selected by the number of available CPUs",
            "type": "integer",
            "format": "uint",
            "minimum": 0,
            "nullable": true
          },
          "max_segment_size": {
            "description": "Do not create segments larger this size (in kilobytes). Large segments might require disproportionately long indexation times, therefore it makes sense to limit the size of segments.\n\nIf indexation speed have more priority for your - make this parameter lower. If search speed is more important - make this parameter higher. Note: 1Kb = 1 vector of size 256",
            "type": "integer",
            "format": "uint",
            "minimum": 1,
            "nullable": true
          },
          "memmap_threshold": {
            "description": "Maximum size (in kilobytes) of vectors to store in-memory per segment. Segments larger than this threshold will be stored as read-only memmapped file.\n\nMemmap storage is disabled by default, to enable it, set this threshold to a reasonable value.\n\nTo disable memmap storage, set this to `0`.\n\nNote: 1Kb = 1 vector of size 256",
            "type": "integer",
            "format": "uint",
            "minimum": 0,
            "nullable": true
          },
          "indexing_threshold": {
            "description": "Maximum size (in kilobytes) of vectors allowed for plain index, exceeding this threshold will enable vector indexing\n\nDefault value is 20,000, based on <https://github.com/google-research/google-research/blob/master/scann/docs/algorithms.md>.\n\nTo disable vector indexing, set to `0`.\n\nNote: 1kB = 1 vector of size 256.",
            "type": "integer",
            "format": "uint",
            "minimum": 0,
            "nullable": true
          },
          "flush_interval_sec": {
            "description": "Minimum interval between forced flushes.",
            "type": "integer",
            "format": "uint64",
            "minimum": 0,
            "nullable": true
          },
          "max_optimization_threads": {
            "description": "Max number of threads (jobs) for running optimizations per shard. Note: each optimization job will also use `max_indexing_threads` threads by itself for index building. If \"auto\" - have no limit and choose dynamically to saturate CPU. If 0 - no optimization threads, optimizations will be disabled.",
            "anyOf": [
              {
                "$ref": "#/components/schemas/MaxOptimizationThreads"
              },
              {
                "nullable": true
              }
            ]
          }
        }
      },
      "MaxOptimizationThreads": {
        "anyOf": [
          {
            "$ref": "#/components/schemas/MaxOptimizationThreadsSetting"
          },
          {
            "type": "integer",
            "format": "uint",
            "minimum": 0
          }
        ]
      },
      "MaxOptimizationThreadsSetting": {
        "type": "string",
        "enum": [
          "auto"
        ]
      },
      "InitFrom": {
        "description": "Operation for creating new collection and (optionally) specify index params",
        "type": "object",
        "required": [
          "collection"
        ],
        "properties": {
          "collection": {
            "type": "string"
          }
        }
      },
      "UpdateCollection": {
        "description": "Operation for updating parameters of the existing collection",
        "type": "object",
        "properties": {
          "vectors": {
            "description": "Map of vector data parameters to update for each named vector. To update parameters in a collection having a single unnamed vector, use an empty string as name.",
            "anyOf": [
              {
                "$ref": "#/components/schemas/VectorsConfigDiff"
              },
              {
                "nullable": true
              }
            ]
          },
          "optimizers_config": {
            "description": "Custom params for Optimizers.  If none - it is left unchanged. This operation is blocking, it will only proceed once all current optimizations are complete",
            "anyOf": [
              {
                "$ref": "#/components/schemas/OptimizersConfigDiff"
              },
              {
                "nullable": true
              }
            ]
          },
          "params": {
            "description": "Collection base params. If none - it is left unchanged.",
            "anyOf": [
              {
                "$ref": "#/components/schemas/CollectionParamsDiff"
              },
              {
                "nullable": true
              }
            ]
          },
          "hnsw_config": {
            "description": "HNSW parameters to update for the collection index. If none - it is left unchanged.",
            "anyOf": [
              {
                "$ref": "#/components/schemas/HnswConfigDiff"
              },
              {
                "nullable": true
              }
            ]
          },
          "quantization_config": {
            "description": "Quantization parameters to update. If none - it is left unchanged.",
            "default": null,
            "anyOf": [
              {
                "$ref": "#/components/schemas/QuantizationConfigDiff"
              },
              {
                "nullable": true
              }
            ]
          },
          "sparse_vectors": {
            "description": "Map of sparse vector data parameters to update for each sparse vector.",
            "anyOf": [
              {
                "$ref": "#/components/schemas/SparseVectorsConfig"
              },
              {
                "nullable": true
              }
            ]
          },
          "strict_mode_config": {
            "anyOf": [
              {
                "$ref": "#/components/schemas/StrictModeConfig"
              },
              {
                "nullable": true
              }
            ]
          }
        }
      },
      "VectorsConfigDiff": {
        "description": "Vector update params for multiple vectors\n\n{ \"vector_name\": { \"hnsw_config\": { \"m\": 8 } } }",
        "type": "object",
        "additionalProperties": {
          "$ref": "#/components/schemas/VectorParamsDiff"
        }
      },
      "VectorParamsDiff": {
        "type": "object",
        "properties": {
          "hnsw_config": {
            "description": "Update params for HNSW index. If empty object - it will be unset.",
            "anyOf": [
              {
                "$ref": "#/components/schemas/HnswConfigDiff"
              },
              {
                "nullable": true
              }
            ]
          },
          "quantization_config": {
            "description": "Update params for quantization. If none - it is left unchanged.",
            "anyOf": [
              {
                "$ref": "#/components/schemas/QuantizationConfigDiff"
              },
              {
                "nullable": true
              }
            ]
          },
          "on_disk": {
            "description": "If true, vectors are served from disk, improving RAM usage at the cost of latency",
            "type": "boolean",
            "nullable": true
          }
        }
      },
      "QuantizationConfigDiff": {
        "anyOf": [
          {
            "$ref": "#/components/schemas/ScalarQuantization"
          },
          {
            "$ref": "#/components/schemas/ProductQuantization"
          },
          {
            "$ref": "#/components/schemas/BinaryQuantization"
          },
          {
            "$ref": "#/components/schemas/Disabled"
          }
        ]
      },
      "Disabled": {
        "type": "string",
        "enum": [
          "Disabled"
        ]
      },
      "CollectionParamsDiff": {
        "type": "object",
        "properties": {
          "replication_factor": {
            "description": "Number of replicas for each shard",
            "type": "integer",
            "format": "uint32",
            "minimum": 1,
            "nullable": true
          },
          "write_consistency_factor": {
            "description": "Minimal number successful responses from replicas to consider operation successful",
            "type": "integer",
            "format": "uint32",
            "minimum": 1,
            "nullable": true
          },
          "read_fan_out_factor": {
            "description": "Fan-out every read request to these many additional remote nodes (and return first available response)",
            "type": "integer",
            "format": "uint32",
            "minimum": 0,
            "nullable": true
          },
          "on_disk_payload": {
            "description": "If true - point's payload will not be stored in memory. It will be read from the disk every time it is requested. This setting saves RAM by (slightly) increasing the response time. Note: those payload values that are involved in filtering and are indexed - remain in RAM.",
            "default": null,
            "type": "boolean",
            "nullable": true
          }
        }
      },
      "SparseVectorsConfig": {
        "type": "object",
        "additionalProperties": {
          "$ref": "#/components/schemas/SparseVectorParams"
        }
      },
      "ChangeAliasesOperation": {
        "description": "Operation for performing changes of collection aliases. Alias changes are atomic, meaning that no collection modifications can happen between alias operations.",
        "type": "object",
        "required": [
          "actions"
        ],
        "properties": {
          "actions": {
            "type": "array",
            "items": {
              "$ref": "#/components/schemas/AliasOperations"
            }
          }
        }
      },
      "AliasOperations": {
        "description": "Group of all the possible operations related to collection aliases",
        "anyOf": [
          {
            "$ref": "#/components/schemas/CreateAliasOperation"
          },
          {
            "$ref": "#/components/schemas/DeleteAliasOperation"
          },
          {
            "$ref": "#/components/schemas/RenameAliasOperation"
          }
        ]
      },
      "CreateAliasOperation": {
        "type": "object",
        "required": [
          "create_alias"
        ],
        "properties": {
          "create_alias": {
            "$ref": "#/components/schemas/CreateAlias"
          }
        }
      },
      "CreateAlias": {
        "description": "Create alternative name for a collection. Collection will be available under both names for search, retrieve,",
        "type": "object",
        "required": [
          "alias_name",
          "collection_name"
        ],
        "properties": {
          "collection_name": {
            "type": "string"
          },
          "alias_name": {
            "type": "string"
          }
        }
      },
      "DeleteAliasOperation": {
        "description": "Delete alias if exists",
        "type": "object",
        "required": [
          "delete_alias"
        ],
        "properties": {
          "delete_alias": {
            "$ref": "#/components/schemas/DeleteAlias"
          }
        }
      },
      "DeleteAlias": {
        "description": "Delete alias if exists",
        "type": "object",
        "required": [
          "alias_name"
        ],
        "properties": {
          "alias_name": {
            "type": "string"
          }
        }
      },
      "RenameAliasOperation": {
        "description": "Change alias to a new one",
        "type": "object",
        "required": [
          "rename_alias"
        ],
        "properties": {
          "rename_alias": {
            "$ref": "#/components/schemas/RenameAlias"
          }
        }
      },
      "RenameAlias": {
        "description": "Change alias to a new one",
        "type": "object",
        "required": [
          "new_alias_name",
          "old_alias_name"
        ],
        "properties": {
          "old_alias_name": {
            "type": "string"
          },
          "new_alias_name": {
            "type": "string"
          }
        }
      },
      "CreateFieldIndex": {
        "type": "object",
        "required": [
          "field_name"
        ],
        "properties": {
          "field_name": {
            "type": "string"
          },
          "field_schema": {
            "anyOf": [
              {
                "$ref": "#/components/schemas/PayloadFieldSchema"
              },
              {
                "nullable": true
              }
            ]
          }
        }
      },
      "PayloadFieldSchema": {
        "anyOf": [
          {
            "$ref": "#/components/schemas/PayloadSchemaType"
          },
          {
            "$ref": "#/components/schemas/PayloadSchemaParams"
          }
        ]
      },
      "PointsSelector": {
        "anyOf": [
          {
            "$ref": "#/components/schemas/PointIdsList"
          },
          {
            "$ref": "#/components/schemas/FilterSelector"
          }
        ]
      },
      "PointIdsList": {
        "type": "object",
        "required": [
          "points"
        ],
        "properties": {
          "points": {
            "type": "array",
            "items": {
              "$ref": "#/components/schemas/ExtendedPointId"
            }
          },
          "shard_key": {
            "anyOf": [
              {
                "$ref": "#/components/schemas/ShardKeySelector"
              },
              {
                "nullable": true
              }
            ]
          }
        }
      },
      "FilterSelector": {
        "type": "object",
        "required": [
          "filter"
        ],
        "properties": {
          "filter": {
            "$ref": "#/components/schemas/Filter"
          },
          "shard_key": {
            "anyOf": [
              {
                "$ref": "#/components/schemas/ShardKeySelector"
              },
              {
                "nullable": true
              }
            ]
          }
        }
      },
      "PointInsertOperations": {
        "anyOf": [
          {
            "$ref": "#/components/schemas/PointsBatch"
          },
          {
            "$ref": "#/components/schemas/PointsList"
          }
        ]
      },
      "PointsBatch": {
        "type": "object",
        "required": [
          "batch"
        ],
        "properties": {
          "batch": {
            "$ref": "#/components/schemas/Batch"
          },
          "shard_key": {
            "anyOf": [
              {
                "$ref": "#/components/schemas/ShardKeySelector"
              },
              {
                "nullable": true
              }
            ]
          }
        }
      },
      "Batch": {
        "type": "object",
        "required": [
          "ids",
          "vectors"
        ],
        "properties": {
          "ids": {
            "type": "array",
            "items": {
              "$ref": "#/components/schemas/ExtendedPointId"
            }
          },
          "vectors": {
            "$ref": "#/components/schemas/BatchVectorStruct"
          },
          "payloads": {
            "type": "array",
            "items": {
              "anyOf": [
                {
                  "$ref": "#/components/schemas/Payload"
                },
                {
                  "nullable": true
                }
              ]
            },
            "nullable": true
          }
        }
      },
      "BatchVectorStruct": {
        "anyOf": [
          {
            "type": "array",
            "items": {
              "type": "array",
              "items": {
                "type": "number",
                "format": "float"
              }
            }
          },
          {
            "type": "array",
            "items": {
              "type": "array",
              "items": {
                "type": "array",
                "items": {
                  "type": "number",
                  "format": "float"
                }
              }
            }
          },
          {
            "type": "object",
            "additionalProperties": {
              "type": "array",
              "items": {
                "$ref": "#/components/schemas/Vector"
              }
            }
          },
          {
            "type": "array",
            "items": {
              "$ref": "#/components/schemas/Document"
            }
          },
          {
            "type": "array",
            "items": {
              "$ref": "#/components/schemas/Image"
            }
          },
          {
            "type": "array",
            "items": {
              "$ref": "#/components/schemas/InferenceObject"
            }
          }
        ]
      },
      "Vector": {
        "description": "Vector Data Vectors can be described directly with values Or specified with source \"objects\" for inference",
        "anyOf": [
          {
            "type": "array",
            "items": {
              "type": "number",
              "format": "float"
            }
          },
          {
            "$ref": "#/components/schemas/SparseVector"
          },
          {
            "type": "array",
            "items": {
              "type": "array",
              "items": {
                "type": "number",
                "format": "float"
              }
            }
          },
          {
            "$ref": "#/components/schemas/Document"
          },
          {
            "$ref": "#/components/schemas/Image"
          },
          {
            "$ref": "#/components/schemas/InferenceObject"
          }
        ]
      },
      "Document": {
        "description": "WARN: Work-in-progress, unimplemented\n\nText document for embedding. Requires inference infrastructure, unimplemented.",
        "type": "object",
        "required": [
          "model",
          "text"
        ],
        "properties": {
          "text": {
            "description": "Text of the document This field will be used as input for the embedding model",
            "type": "string",
            "example": "This is a document text"
          },
          "model": {
            "description": "Name of the model used to generate the vector List of available models depends on a provider",
            "type": "string",
            "minLength": 1,
            "example": "jinaai/jina-embeddings-v2-base-en"
          },
          "options": {
            "description": "Parameters for the model Values of the parameters are model-specific",
            "type": "object",
            "additionalProperties": true,
            "nullable": true
          }
        }
      },
      "Image": {
        "description": "WARN: Work-in-progress, unimplemented\n\nImage object for embedding. Requires inference infrastructure, unimplemented.",
        "type": "object",
        "required": [
          "image",
          "model"
        ],
        "properties": {
          "image": {
            "description": "Image data: base64 encoded image or an URL",
            "example": "https://example.com/image.jpg"
          },
          "model": {
            "description": "Name of the model used to generate the vector List of available models depends on a provider",
            "type": "string",
            "minLength": 1,
            "example": "Qdrant/clip-ViT-B-32-vision"
          },
          "options": {
            "description": "Parameters for the model Values of the parameters are model-specific",
            "type": "object",
            "additionalProperties": true,
            "nullable": true
          }
        }
      },
      "InferenceObject": {
        "description": "WARN: Work-in-progress, unimplemented\n\nCustom object for embedding. Requires inference infrastructure, unimplemented.",
        "type": "object",
        "required": [
          "model",
          "object"
        ],
        "properties": {
          "object": {
            "description": "Arbitrary data, used as input for the embedding model Used if the model requires more than one input or a custom input"
          },
          "model": {
            "description": "Name of the model used to generate the vector List of available models depends on a provider",
            "type": "string",
            "minLength": 1,
            "example": "jinaai/jina-embeddings-v2-base-en"
          },
          "options": {
            "description": "Parameters for the model Values of the parameters are model-specific",
            "type": "object",
            "additionalProperties": true,
            "nullable": true
          }
        }
      },
      "PointsList": {
        "type": "object",
        "required": [
          "points"
        ],
        "properties": {
          "points": {
            "type": "array",
            "items": {
              "$ref": "#/components/schemas/PointStruct"
            }
          },
          "shard_key": {
            "anyOf": [
              {
                "$ref": "#/components/schemas/ShardKeySelector"
              },
              {
                "nullable": true
              }
            ]
          }
        }
      },
      "PointStruct": {
        "type": "object",
        "required": [
          "id",
          "vector"
        ],
        "properties": {
          "id": {
            "$ref": "#/components/schemas/ExtendedPointId"
          },
          "vector": {
            "$ref": "#/components/schemas/VectorStruct"
          },
          "payload": {
            "description": "Payload values (optional)",
            "anyOf": [
              {
                "$ref": "#/components/schemas/Payload"
              },
              {
                "nullable": true
              }
            ]
          }
        }
      },
      "VectorStruct": {
        "description": "Full vector data per point separator with single and multiple vector modes",
        "anyOf": [
          {
            "type": "array",
            "items": {
              "type": "number",
              "format": "float"
            },
            "example": [
              0.875,
              0.140625,
              0.897599995136261
            ]
          },
          {
            "type": "array",
            "items": {
              "type": "array",
              "items": {
                "type": "number",
                "format": "float"
              }
            },
            "example": [
              [
                0.875,
                0.140625,
                0.11020000278949738
              ],
              [
                0.7580000162124634,
                0.28126001358032227,
                0.9687100052833557
              ],
              [
                0.6209999918937683,
                0.42187801003456116,
                0.9375
              ]
            ]
          },
          {
            "type": "object",
            "additionalProperties": {
              "$ref": "#/components/schemas/Vector"
            },
            "example": {
              "image-embeddings": [
                0.8730000257492065,
                0.140625,
                0.897599995136261
              ]
            }
          },
          {
            "$ref": "#/components/schemas/Document"
          },
          {
            "$ref": "#/components/schemas/Image"
          },
          {
            "$ref": "#/components/schemas/InferenceObject"
          }
        ]
      },
      "SetPayload": {
        "description": "This data structure is used in API interface and applied across multiple shards",
        "type": "object",
        "required": [
          "payload"
        ],
        "properties": {
          "payload": {
            "$ref": "#/components/schemas/Payload"
          },
          "points": {
            "description": "Assigns payload to each point in this list",
            "type": "array",
            "items": {
              "$ref": "#/components/schemas/ExtendedPointId"
            },
            "nullable": true
          },
          "filter": {
            "description": "Assigns payload to each point that satisfy this filter condition",
            "anyOf": [
              {
                "$ref": "#/components/schemas/Filter"
              },
              {
                "nullable": true
              }
            ]
          },
          "shard_key": {
            "anyOf": [
              {
                "$ref": "#/components/schemas/ShardKeySelector"
              },
              {
                "nullable": true
              }
            ]
          },
          "key": {
            "description": "Assigns payload to each point that satisfy this path of property",
            "type": "string",
            "nullable": true
          }
        }
      },
      "DeletePayload": {
        "description": "This data structure is used in API interface and applied across multiple shards",
        "type": "object",
        "required": [
          "keys"
        ],
        "properties": {
          "keys": {
            "description": "List of payload keys to remove from payload",
            "type": "array",
            "items": {
              "type": "string"
            }
          },
          "points": {
            "description": "Deletes values from each point in this list",
            "type": "array",
            "items": {
              "$ref": "#/components/schemas/ExtendedPointId"
            },
            "nullable": true
          },
          "filter": {
            "description": "Deletes values from points that satisfy this filter condition",
            "anyOf": [
              {
                "$ref": "#/components/schemas/Filter"
              },
              {
                "nullable": true
              }
            ]
          },
          "shard_key": {
            "anyOf": [
              {
                "$ref": "#/components/schemas/ShardKeySelector"
              },
              {
                "nullable": true
              }
            ]
          }
        }
      },
      "ClusterStatus": {
        "description": "Information about current cluster status and structure",
        "oneOf": [
          {
            "type": "object",
            "required": [
              "status"
            ],
            "properties": {
              "status": {
                "type": "string",
                "enum": [
                  "disabled"
                ]
              }
            }
          },
          {
            "description": "Description of enabled cluster",
            "type": "object",
            "required": [
              "consensus_thread_status",
              "message_send_failures",
              "peer_id",
              "peers",
              "raft_info",
              "status"
            ],
            "properties": {
              "status": {
                "type": "string",
                "enum": [
                  "enabled"
                ]
              },
              "peer_id": {
                "description": "ID of this peer",
                "type": "integer",
                "format": "uint64",
                "minimum": 0
              },
              "peers": {
                "description": "Peers composition of the cluster with main information",
                "type": "object",
                "additionalProperties": {
                  "$ref": "#/components/schemas/PeerInfo"
                }
              },
              "raft_info": {
                "$ref": "#/components/schemas/RaftInfo"
              },
              "consensus_thread_status": {
                "$ref": "#/components/schemas/ConsensusThreadStatus"
              },
              "message_send_failures": {
                "description": "Consequent failures of message send operations in consensus by peer address. On the first success to send to that peer - entry is removed from this hashmap.",
                "type": "object",
                "additionalProperties": {
                  "$ref": "#/components/schemas/MessageSendErrors"
                }
              }
            }
          }
        ]
      },
      "PeerInfo": {
        "description": "Information of a peer in the cluster",
        "type": "object",
        "required": [
          "uri"
        ],
        "properties": {
          "uri": {
            "type": "string"
          }
        }
      },
      "RaftInfo": {
        "description": "Summary information about the current raft state",
        "type": "object",
        "required": [
          "commit",
          "is_voter",
          "pending_operations",
          "term"
        ],
        "properties": {
          "term": {
            "description": "Raft divides time into terms of arbitrary length, each beginning with an election. If a candidate wins the election, it remains the leader for the rest of the term. The term number increases monotonically. Each server stores the current term number which is also exchanged in every communication.",
            "type": "integer",
            "format": "uint64",
            "minimum": 0
          },
          "commit": {
            "description": "The index of the latest committed (finalized) operation that this peer is aware of.",
            "type": "integer",
            "format": "uint64",
            "minimum": 0
          },
          "pending_operations": {
            "description": "Number of consensus operations pending to be applied on this peer",
            "type": "integer",
            "format": "uint",
            "minimum": 0
          },
          "leader": {
            "description": "Leader of the current term",
            "type": "integer",
            "format": "uint64",
            "minimum": 0,
            "nullable": true
          },
          "role": {
            "description": "Role of this peer in the current term",
            "anyOf": [
              {
                "$ref": "#/components/schemas/StateRole"
              },
              {
                "nullable": true
              }
            ]
          },
          "is_voter": {
            "description": "Is this peer a voter or a learner",
            "type": "boolean"
          }
        }
      },
      "StateRole": {
        "description": "Role of the peer in the consensus",
        "type": "string",
        "enum": [
          "Follower",
          "Candidate",
          "Leader",
          "PreCandidate"
        ]
      },
      "ConsensusThreadStatus": {
        "description": "Information about current consensus thread status",
        "oneOf": [
          {
            "type": "object",
            "required": [
              "consensus_thread_status",
              "last_update"
            ],
            "properties": {
              "consensus_thread_status": {
                "type": "string",
                "enum": [
                  "working"
                ]
              },
              "last_update": {
                "type": "string",
                "format": "date-time"
              }
            }
          },
          {
            "type": "object",
            "required": [
              "consensus_thread_status"
            ],
            "properties": {
              "consensus_thread_status": {
                "type": "string",
                "enum": [
                  "stopped"
                ]
              }
            }
          },
          {
            "type": "object",
            "required": [
              "consensus_thread_status",
              "err"
            ],
            "properties": {
              "consensus_thread_status": {
                "type": "string",
                "enum": [
                  "stopped_with_err"
                ]
              },
              "err": {
                "type": "string"
              }
            }
          }
        ]
      },
      "MessageSendErrors": {
        "description": "Message send failures for a particular peer",
        "type": "object",
        "required": [
          "count"
        ],
        "properties": {
          "count": {
            "type": "integer",
            "format": "uint",
            "minimum": 0
          },
          "latest_error": {
            "type": "string",
            "nullable": true
          },
          "latest_error_timestamp": {
            "description": "Timestamp of the latest error",
            "type": "string",
            "format": "date-time",
            "nullable": true
          }
        }
      },
      "SnapshotDescription": {
        "type": "object",
        "required": [
          "name",
          "size"
        ],
        "properties": {
          "name": {
            "type": "string"
          },
          "creation_time": {
            "type": "string",
            "format": "partial-date-time",
            "nullable": true
          },
          "size": {
            "type": "integer",
            "format": "uint64",
            "minimum": 0
          },
          "checksum": {
            "type": "string",
            "nullable": true
          }
        },
        "example": {
          "name": "my-collection-3766212330831337-2024-07-22-08-31-55.snapshot",
          "creation_time": "2022-08-04T10:49:10",
          "size": 1000000,
          "checksum": "a1b2c3d4e5f6a7b8c9d0e1f2a3b4c5d6e7f8a9b0c1d2e3f4a5b6c7d8e9f0"
        }
      },
      "CountRequest": {
        "description": "Count Request Counts the number of points which satisfy the given filter. If filter is not provided, the count of all points in the collection will be returned.",
        "type": "object",
        "properties": {
          "shard_key": {
            "description": "Specify in which shards to look for the points, if not specified - look in all shards",
            "anyOf": [
              {
                "$ref": "#/components/schemas/ShardKeySelector"
              },
              {
                "nullable": true
              }
            ]
          },
          "filter": {
            "description": "Look only for points which satisfies this conditions",
            "anyOf": [
              {
                "$ref": "#/components/schemas/Filter"
              },
              {
                "nullable": true
              }
            ]
          },
          "exact": {
            "description": "If true, count exact number of points. If false, count approximate number of points faster. Approximate count might be unreliable during the indexing process. Default: true",
            "default": true,
            "type": "boolean"
          }
        }
      },
      "CountResult": {
        "type": "object",
        "required": [
          "count"
        ],
        "properties": {
          "count": {
            "description": "Number of points which satisfy the conditions",
            "type": "integer",
            "format": "uint",
            "minimum": 0
          }
        }
      },
      "CollectionClusterInfo": {
        "description": "Current clustering distribution for the collection",
        "type": "object",
        "required": [
          "local_shards",
          "peer_id",
          "remote_shards",
          "shard_count",
          "shard_transfers"
        ],
        "properties": {
          "peer_id": {
            "description": "ID of this peer",
            "type": "integer",
            "format": "uint64",
            "minimum": 0
          },
          "shard_count": {
            "description": "Total number of shards",
            "type": "integer",
            "format": "uint",
            "minimum": 0
          },
          "local_shards": {
            "description": "Local shards",
            "type": "array",
            "items": {
              "$ref": "#/components/schemas/LocalShardInfo"
            }
          },
          "remote_shards": {
            "description": "Remote shards",
            "type": "array",
            "items": {
              "$ref": "#/components/schemas/RemoteShardInfo"
            }
          },
          "shard_transfers": {
            "description": "Shard transfers",
            "type": "array",
            "items": {
              "$ref": "#/components/schemas/ShardTransferInfo"
            }
          },
          "resharding_operations": {
            "description": "Resharding operations",
            "type": "array",
            "items": {
              "$ref": "#/components/schemas/ReshardingInfo"
            },
            "nullable": true
          }
        }
      },
      "LocalShardInfo": {
        "type": "object",
        "required": [
          "points_count",
          "shard_id",
          "state"
        ],
        "properties": {
          "shard_id": {
            "description": "Local shard id",
            "type": "integer",
            "format": "uint32",
            "minimum": 0
          },
          "shard_key": {
            "description": "User-defined sharding key",
            "anyOf": [
              {
                "$ref": "#/components/schemas/ShardKey"
              },
              {
                "nullable": true
              }
            ]
          },
          "points_count": {
            "description": "Number of points in the shard",
            "type": "integer",
            "format": "uint",
            "minimum": 0
          },
          "state": {
            "$ref": "#/components/schemas/ReplicaState"
          }
        }
      },
      "ReplicaState": {
        "description": "State of the single shard within a replica set.",
        "type": "string",
        "enum": [
          "Active",
          "Dead",
          "Partial",
          "Initializing",
          "Listener",
          "Recovery"
        ]
      },
      "RemoteShardInfo": {
        "type": "object",
        "required": [
          "peer_id",
          "shard_id",
          "state"
        ],
        "properties": {
          "shard_id": {
            "description": "Remote shard id",
            "type": "integer",
            "format": "uint32",
            "minimum": 0
          },
          "shard_key": {
            "description": "User-defined sharding key",
            "anyOf": [
              {
                "$ref": "#/components/schemas/ShardKey"
              },
              {
                "nullable": true
              }
            ]
          },
          "peer_id": {
            "description": "Remote peer id",
            "type": "integer",
            "format": "uint64",
            "minimum": 0
          },
          "state": {
            "$ref": "#/components/schemas/ReplicaState"
          }
        }
      },
      "ShardTransferInfo": {
        "type": "object",
        "required": [
          "from",
          "shard_id",
          "sync",
          "to"
        ],
        "properties": {
          "shard_id": {
            "type": "integer",
            "format": "uint32",
            "minimum": 0
          },
          "from": {
            "description": "Source peer id",
            "type": "integer",
            "format": "uint64",
            "minimum": 0
          },
          "to": {
            "description": "Destination peer id",
            "type": "integer",
            "format": "uint64",
            "minimum": 0
          },
          "sync": {
            "description": "If `true` transfer is a synchronization of a replicas If `false` transfer is a moving of a shard from one peer to another",
            "type": "boolean"
          },
          "method": {
            "anyOf": [
              {
                "$ref": "#/components/schemas/ShardTransferMethod"
              },
              {
                "nullable": true
              }
            ]
          },
          "comment": {
            "description": "A human-readable report of the transfer progress. Available only on the source peer.",
            "type": "string",
            "nullable": true
          }
        }
      },
      "ShardTransferMethod": {
        "description": "Methods for transferring a shard from one node to another.",
        "oneOf": [
          {
            "description": "Stream all shard records in batches until the whole shard is transferred.",
            "type": "string",
            "enum": [
              "stream_records"
            ]
          },
          {
            "description": "Snapshot the shard, transfer and restore it on the receiver.",
            "type": "string",
            "enum": [
              "snapshot"
            ]
          },
          {
            "description": "Attempt to transfer shard difference by WAL delta.",
            "type": "string",
            "enum": [
              "wal_delta"
            ]
          }
        ]
      },
      "ReshardingInfo": {
        "type": "object",
        "required": [
          "direction",
          "peer_id",
          "shard_id"
        ],
        "properties": {
          "direction": {
            "$ref": "#/components/schemas/ReshardingDirection"
          },
          "shard_id": {
            "type": "integer",
            "format": "uint32",
            "minimum": 0
          },
          "peer_id": {
            "type": "integer",
            "format": "uint64",
            "minimum": 0
          },
          "shard_key": {
            "anyOf": [
              {
                "$ref": "#/components/schemas/ShardKey"
              },
              {
                "nullable": true
              }
            ]
          },
          "comment": {
            "description": "A human-readable report of the operation progress. Available only on the source peer.",
            "type": "string",
            "nullable": true
          }
        }
      },
      "ReshardingDirection": {
        "description": "Resharding direction, scale up or down in number of shards",
        "oneOf": [
          {
            "description": "Scale up, add a new shard",
            "type": "string",
            "enum": [
              "up"
            ]
          },
          {
            "description": "Scale down, remove a shard",
            "type": "string",
            "enum": [
              "down"
            ]
          }
        ]
      },
      "TelemetryData": {
        "type": "object",
        "required": [
          "app",
          "collections",
          "id"
        ],
        "properties": {
          "id": {
            "type": "string"
          },
          "app": {
            "$ref": "#/components/schemas/AppBuildTelemetry"
          },
          "collections": {
            "$ref": "#/components/schemas/CollectionsTelemetry"
          },
          "cluster": {
            "anyOf": [
              {
                "$ref": "#/components/schemas/ClusterTelemetry"
              },
              {
                "nullable": true
              }
            ]
          },
          "requests": {
            "anyOf": [
              {
                "$ref": "#/components/schemas/RequestsTelemetry"
              },
              {
                "nullable": true
              }
            ]
          },
          "memory": {
            "anyOf": [
              {
                "$ref": "#/components/schemas/MemoryTelemetry"
              },
              {
                "nullable": true
              }
            ]
          },
          "hardware": {
            "anyOf": [
              {
                "$ref": "#/components/schemas/HardwareTelemetry"
              },
              {
                "nullable": true
              }
            ]
          }
        }
      },
      "AppBuildTelemetry": {
        "type": "object",
        "required": [
          "name",
          "startup",
          "version"
        ],
        "properties": {
          "name": {
            "type": "string"
          },
          "version": {
            "type": "string"
          },
          "features": {
            "anyOf": [
              {
                "$ref": "#/components/schemas/AppFeaturesTelemetry"
              },
              {
                "nullable": true
              }
            ]
          },
          "system": {
            "anyOf": [
              {
                "$ref": "#/components/schemas/RunningEnvironmentTelemetry"
              },
              {
                "nullable": true
              }
            ]
          },
          "jwt_rbac": {
            "type": "boolean",
            "nullable": true
          },
          "hide_jwt_dashboard": {
            "type": "boolean",
            "nullable": true
          },
          "startup": {
            "type": "string",
            "format": "date-time"
          }
        }
      },
      "AppFeaturesTelemetry": {
        "type": "object",
        "required": [
          "debug",
          "gpu",
          "recovery_mode",
          "service_debug_feature",
          "web_feature"
        ],
        "properties": {
          "debug": {
            "type": "boolean"
          },
          "web_feature": {
            "type": "boolean"
          },
          "service_debug_feature": {
            "type": "boolean"
          },
          "recovery_mode": {
            "type": "boolean"
          },
          "gpu": {
            "type": "boolean"
          }
        }
      },
      "RunningEnvironmentTelemetry": {
        "type": "object",
        "required": [
          "cpu_flags",
          "is_docker"
        ],
        "properties": {
          "distribution": {
            "type": "string",
            "nullable": true
          },
          "distribution_version": {
            "type": "string",
            "nullable": true
          },
          "is_docker": {
            "type": "boolean"
          },
          "cores": {
            "type": "integer",
            "format": "uint",
            "minimum": 0,
            "nullable": true
          },
          "ram_size": {
            "type": "integer",
            "format": "uint",
            "minimum": 0,
            "nullable": true
          },
          "disk_size": {
            "type": "integer",
            "format": "uint",
            "minimum": 0,
            "nullable": true
          },
          "cpu_flags": {
            "type": "string"
          },
          "cpu_endian": {
            "anyOf": [
              {
                "$ref": "#/components/schemas/CpuEndian"
              },
              {
                "nullable": true
              }
            ]
          },
          "gpu_devices": {
            "type": "array",
            "items": {
              "$ref": "#/components/schemas/GpuDeviceTelemetry"
            },
            "nullable": true
          }
        }
      },
      "CpuEndian": {
        "type": "string",
        "enum": [
          "little",
          "big",
          "other"
        ]
      },
      "GpuDeviceTelemetry": {
        "type": "object",
        "required": [
          "name"
        ],
        "properties": {
          "name": {
            "type": "string"
          }
        }
      },
      "CollectionsTelemetry": {
        "type": "object",
        "required": [
          "number_of_collections"
        ],
        "properties": {
          "number_of_collections": {
            "type": "integer",
            "format": "uint",
            "minimum": 0
          },
          "collections": {
            "type": "array",
            "items": {
              "$ref": "#/components/schemas/CollectionTelemetryEnum"
            },
            "nullable": true
          }
        }
      },
      "CollectionTelemetryEnum": {
        "anyOf": [
          {
            "$ref": "#/components/schemas/CollectionTelemetry"
          },
          {
            "$ref": "#/components/schemas/CollectionsAggregatedTelemetry"
          }
        ]
      },
      "CollectionTelemetry": {
        "type": "object",
        "required": [
          "config",
          "id",
          "init_time_ms",
          "resharding",
          "shard_clean_tasks",
          "shards",
          "transfers"
        ],
        "properties": {
          "id": {
            "type": "string"
          },
          "init_time_ms": {
            "type": "integer",
            "format": "uint64",
            "minimum": 0
          },
          "config": {
            "$ref": "#/components/schemas/CollectionConfigInternal"
          },
          "shards": {
            "type": "array",
            "items": {
              "$ref": "#/components/schemas/ReplicaSetTelemetry"
            }
          },
          "transfers": {
            "type": "array",
            "items": {
              "$ref": "#/components/schemas/ShardTransferInfo"
            }
          },
          "resharding": {
            "type": "array",
            "items": {
              "$ref": "#/components/schemas/ReshardingInfo"
            }
          },
          "shard_clean_tasks": {
            "type": "object",
            "additionalProperties": {
              "$ref": "#/components/schemas/ShardCleanStatusTelemetry"
            }
          }
        }
      },
      "CollectionConfigInternal": {
        "type": "object",
        "required": [
          "hnsw_config",
          "optimizer_config",
          "params",
          "wal_config"
        ],
        "properties": {
          "params": {
            "$ref": "#/components/schemas/CollectionParams"
          },
          "hnsw_config": {
            "$ref": "#/components/schemas/HnswConfig"
          },
          "optimizer_config": {
            "$ref": "#/components/schemas/OptimizersConfig"
          },
          "wal_config": {
            "$ref": "#/components/schemas/WalConfig"
          },
          "quantization_config": {
            "default": null,
            "anyOf": [
              {
                "$ref": "#/components/schemas/QuantizationConfig"
              },
              {
                "nullable": true
              }
            ]
          },
          "strict_mode_config": {
            "anyOf": [
              {
                "$ref": "#/components/schemas/StrictModeConfig"
              },
              {
                "nullable": true
              }
            ]
          },
          "uuid": {
            "default": null,
            "type": "string",
            "format": "uuid",
            "nullable": true
          }
        }
      },
      "ReplicaSetTelemetry": {
        "type": "object",
        "required": [
          "id",
          "remote",
          "replicate_states"
        ],
        "properties": {
          "id": {
            "type": "integer",
            "format": "uint32",
            "minimum": 0
          },
          "key": {
            "anyOf": [
              {
                "$ref": "#/components/schemas/ShardKey"
              },
              {
                "nullable": true
              }
            ]
          },
          "local": {
            "anyOf": [
              {
                "$ref": "#/components/schemas/LocalShardTelemetry"
              },
              {
                "nullable": true
              }
            ]
          },
          "remote": {
            "type": "array",
            "items": {
              "$ref": "#/components/schemas/RemoteShardTelemetry"
            }
          },
          "replicate_states": {
            "type": "object",
            "additionalProperties": {
              "$ref": "#/components/schemas/ReplicaState"
            }
          }
        }
      },
      "LocalShardTelemetry": {
        "type": "object",
        "required": [
          "optimizations",
          "segments",
          "total_optimized_points"
        ],
        "properties": {
          "variant_name": {
            "type": "string",
            "nullable": true
          },
          "status": {
            "anyOf": [
              {
                "$ref": "#/components/schemas/ShardStatus"
              },
              {
                "nullable": true
              }
            ]
          },
          "total_optimized_points": {
            "description": "Total number of optimized points since the last start.",
            "type": "integer",
            "format": "uint",
            "minimum": 0
          },
          "segments": {
            "type": "array",
            "items": {
              "$ref": "#/components/schemas/SegmentTelemetry"
            }
          },
          "optimizations": {
            "$ref": "#/components/schemas/OptimizerTelemetry"
          },
          "async_scorer": {
            "type": "boolean",
            "nullable": true
          }
        }
      },
      "ShardStatus": {
        "description": "Current state of the shard (supports same states as the collection)\n\n`Green` - all good. `Yellow` - optimization is running, 'Grey' - optimizations are possible but not triggered, `Red` - some operations failed and was not recovered",
        "type": "string",
        "enum": [
          "green",
          "yellow",
          "grey",
          "red"
        ]
      },
      "SegmentTelemetry": {
        "type": "object",
        "required": [
          "config",
          "info",
          "payload_field_indices",
          "vector_index_searches"
        ],
        "properties": {
          "info": {
            "$ref": "#/components/schemas/SegmentInfo"
          },
          "config": {
            "$ref": "#/components/schemas/SegmentConfig"
          },
          "vector_index_searches": {
            "type": "array",
            "items": {
              "$ref": "#/components/schemas/VectorIndexSearchesTelemetry"
            }
          },
          "payload_field_indices": {
            "type": "array",
            "items": {
              "$ref": "#/components/schemas/PayloadIndexTelemetry"
            }
          }
        }
      },
      "SegmentInfo": {
        "description": "Aggregated information about segment",
        "type": "object",
        "required": [
          "disk_usage_bytes",
          "index_schema",
          "is_appendable",
          "num_deleted_vectors",
          "num_indexed_vectors",
          "num_points",
          "num_vectors",
          "payloads_size_bytes",
          "ram_usage_bytes",
          "segment_type",
          "vector_data",
          "vectors_size_bytes"
        ],
        "properties": {
          "segment_type": {
            "$ref": "#/components/schemas/SegmentType"
          },
          "num_vectors": {
            "type": "integer",
            "format": "uint",
            "minimum": 0
          },
          "num_points": {
            "type": "integer",
            "format": "uint",
            "minimum": 0
          },
          "num_indexed_vectors": {
            "type": "integer",
            "format": "uint",
            "minimum": 0
          },
          "num_deleted_vectors": {
            "type": "integer",
            "format": "uint",
            "minimum": 0
          },
          "vectors_size_bytes": {
            "description": "An ESTIMATION of effective amount of bytes used for vectors Do NOT rely on this number unless you know what you are doing",
            "type": "integer",
            "format": "uint",
            "minimum": 0
          },
          "payloads_size_bytes": {
            "description": "An estimation of the effective amount of bytes used for payloads",
            "type": "integer",
            "format": "uint",
            "minimum": 0
          },
          "ram_usage_bytes": {
            "type": "integer",
            "format": "uint",
            "minimum": 0
          },
          "disk_usage_bytes": {
            "type": "integer",
            "format": "uint",
            "minimum": 0
          },
          "is_appendable": {
            "type": "boolean"
          },
          "index_schema": {
            "type": "object",
            "additionalProperties": {
              "$ref": "#/components/schemas/PayloadIndexInfo"
            }
          },
          "vector_data": {
            "type": "object",
            "additionalProperties": {
              "$ref": "#/components/schemas/VectorDataInfo"
            }
          }
        }
      },
      "SegmentType": {
        "description": "Type of segment",
        "type": "string",
        "enum": [
          "plain",
          "indexed",
          "special"
        ]
      },
      "VectorDataInfo": {
        "type": "object",
        "required": [
          "num_deleted_vectors",
          "num_indexed_vectors",
          "num_vectors"
        ],
        "properties": {
          "num_vectors": {
            "type": "integer",
            "format": "uint",
            "minimum": 0
          },
          "num_indexed_vectors": {
            "type": "integer",
            "format": "uint",
            "minimum": 0
          },
          "num_deleted_vectors": {
            "type": "integer",
            "format": "uint",
            "minimum": 0
          }
        }
      },
      "SegmentConfig": {
        "type": "object",
        "required": [
          "payload_storage_type"
        ],
        "properties": {
          "vector_data": {
            "default": {},
            "type": "object",
            "additionalProperties": {
              "$ref": "#/components/schemas/VectorDataConfig"
            }
          },
          "sparse_vector_data": {
            "type": "object",
            "additionalProperties": {
              "$ref": "#/components/schemas/SparseVectorDataConfig"
            }
          },
          "payload_storage_type": {
            "$ref": "#/components/schemas/PayloadStorageType"
          }
        }
      },
      "VectorDataConfig": {
        "description": "Config of single vector data storage",
        "type": "object",
        "required": [
          "distance",
          "index",
          "size",
          "storage_type"
        ],
        "properties": {
          "size": {
            "description": "Size/dimensionality of the vectors used",
            "type": "integer",
            "format": "uint",
            "minimum": 0
          },
          "distance": {
            "$ref": "#/components/schemas/Distance"
          },
          "storage_type": {
            "$ref": "#/components/schemas/VectorStorageType"
          },
          "index": {
            "$ref": "#/components/schemas/Indexes"
          },
          "quantization_config": {
            "description": "Vector specific quantization config that overrides collection config",
            "anyOf": [
              {
                "$ref": "#/components/schemas/QuantizationConfig"
              },
              {
                "nullable": true
              }
            ]
          },
          "multivector_config": {
            "description": "Vector specific configuration to enable multiple vectors per point",
            "anyOf": [
              {
                "$ref": "#/components/schemas/MultiVectorConfig"
              },
              {
                "nullable": true
              }
            ]
          },
          "datatype": {
            "description": "Vector specific configuration to set specific storage element type",
            "anyOf": [
              {
                "$ref": "#/components/schemas/VectorStorageDatatype"
              },
              {
                "nullable": true
              }
            ]
          }
        }
      },
      "VectorStorageType": {
        "description": "Storage types for vectors",
        "oneOf": [
          {
            "description": "Storage in memory (RAM)\n\nWill be very fast at the cost of consuming a lot of memory.",
            "type": "string",
            "enum": [
              "Memory"
            ]
          },
          {
            "description": "Storage in mmap file, not appendable\n\nSearch performance is defined by disk speed and the fraction of vectors that fit in memory.",
            "type": "string",
            "enum": [
              "Mmap"
            ]
          },
          {
            "description": "Storage in chunked mmap files, appendable\n\nSearch performance is defined by disk speed and the fraction of vectors that fit in memory.",
            "type": "string",
            "enum": [
              "ChunkedMmap"
            ]
          },
          {
            "description": "Same as `ChunkedMmap`, but vectors are forced to be locked in RAM In this way we avoid cold requests to disk, but risk to run out of memory\n\nDesigned as a replacement for `Memory`, which doesn't depend on RocksDB",
            "type": "string",
            "enum": [
              "InRamChunkedMmap"
            ]
          }
        ]
      },
      "Indexes": {
        "description": "Vector index configuration",
        "oneOf": [
          {
            "description": "Do not use any index, scan whole vector collection during search. Guarantee 100% precision, but may be time consuming on large collections.",
            "type": "object",
            "required": [
              "options",
              "type"
            ],
            "properties": {
              "type": {
                "type": "string",
                "enum": [
                  "plain"
                ]
              },
              "options": {
                "type": "object"
              }
            }
          },
          {
            "description": "Use filterable HNSW index for approximate search. Is very fast even on a very huge collections, but require additional space to store index and additional time to build it.",
            "type": "object",
            "required": [
              "options",
              "type"
            ],
            "properties": {
              "type": {
                "type": "string",
                "enum": [
                  "hnsw"
                ]
              },
              "options": {
                "$ref": "#/components/schemas/HnswConfig"
              }
            }
          }
        ]
      },
      "VectorStorageDatatype": {
        "description": "Storage types for vectors",
        "type": "string",
        "enum": [
          "float32",
          "float16",
          "uint8"
        ]
      },
      "SparseVectorDataConfig": {
        "description": "Config of single sparse vector data storage",
        "type": "object",
        "required": [
          "index"
        ],
        "properties": {
          "index": {
            "$ref": "#/components/schemas/SparseIndexConfig"
          },
          "storage_type": {
            "$ref": "#/components/schemas/SparseVectorStorageType"
          }
        }
      },
      "SparseIndexConfig": {
        "description": "Configuration for sparse inverted index.",
        "type": "object",
        "required": [
          "index_type"
        ],
        "properties": {
          "full_scan_threshold": {
            "description": "We prefer a full scan search upto (excluding) this number of vectors.\n\nNote: this is number of vectors, not KiloBytes.",
            "type": "integer",
            "format": "uint",
            "minimum": 0,
            "nullable": true
          },
          "index_type": {
            "$ref": "#/components/schemas/SparseIndexType"
          },
          "datatype": {
            "description": "Datatype used to store weights in the index.",
            "anyOf": [
              {
                "$ref": "#/components/schemas/VectorStorageDatatype"
              },
              {
                "nullable": true
              }
            ]
          }
        }
      },
      "SparseIndexType": {
        "description": "Sparse index types",
        "oneOf": [
          {
            "description": "Mutable RAM sparse index",
            "type": "string",
            "enum": [
              "MutableRam"
            ]
          },
          {
            "description": "Immutable RAM sparse index",
            "type": "string",
            "enum": [
              "ImmutableRam"
            ]
          },
          {
            "description": "Mmap sparse index",
            "type": "string",
            "enum": [
              "Mmap"
            ]
          }
        ]
      },
      "SparseVectorStorageType": {
        "oneOf": [
          {
            "description": "Storage on disk",
            "type": "string",
            "enum": [
              "on_disk"
            ]
          },
          {
            "description": "Storage in memory maps",
            "type": "string",
            "enum": [
              "mmap"
            ]
          }
        ]
      },
      "PayloadStorageType": {
        "description": "Type of payload storage",
        "oneOf": [
          {
            "type": "object",
            "required": [
              "type"
            ],
            "properties": {
              "type": {
                "type": "string",
                "enum": [
                  "in_memory"
                ]
              }
            }
          },
          {
            "type": "object",
            "required": [
              "type"
            ],
            "properties": {
              "type": {
                "type": "string",
                "enum": [
                  "on_disk"
                ]
              }
            }
          },
          {
            "type": "object",
            "required": [
              "type"
            ],
            "properties": {
              "type": {
                "type": "string",
                "enum": [
                  "mmap"
                ]
              }
            }
          }
        ]
      },
      "VectorIndexSearchesTelemetry": {
        "type": "object",
        "required": [
          "filtered_exact",
          "filtered_large_cardinality",
          "filtered_plain",
          "filtered_small_cardinality",
          "filtered_sparse",
          "unfiltered_exact",
          "unfiltered_hnsw",
          "unfiltered_plain",
          "unfiltered_sparse"
        ],
        "properties": {
          "index_name": {
            "type": "string",
            "nullable": true
          },
          "unfiltered_plain": {
            "$ref": "#/components/schemas/OperationDurationStatistics"
          },
          "unfiltered_hnsw": {
            "$ref": "#/components/schemas/OperationDurationStatistics"
          },
          "unfiltered_sparse": {
            "$ref": "#/components/schemas/OperationDurationStatistics"
          },
          "filtered_plain": {
            "$ref": "#/components/schemas/OperationDurationStatistics"
          },
          "filtered_small_cardinality": {
            "$ref": "#/components/schemas/OperationDurationStatistics"
          },
          "filtered_large_cardinality": {
            "$ref": "#/components/schemas/OperationDurationStatistics"
          },
          "filtered_exact": {
            "$ref": "#/components/schemas/OperationDurationStatistics"
          },
          "filtered_sparse": {
            "$ref": "#/components/schemas/OperationDurationStatistics"
          },
          "unfiltered_exact": {
            "$ref": "#/components/schemas/OperationDurationStatistics"
          }
        }
      },
      "OperationDurationStatistics": {
        "type": "object",
        "required": [
          "count",
          "total_duration_micros"
        ],
        "properties": {
          "count": {
            "type": "integer",
            "format": "uint",
            "minimum": 0
          },
          "fail_count": {
            "type": "integer",
            "format": "uint",
            "minimum": 0
          },
          "avg_duration_micros": {
            "description": "The average time taken by 128 latest operations, calculated as a weighted mean.",
            "type": "number",
            "format": "float",
            "nullable": true
          },
          "min_duration_micros": {
            "description": "The minimum duration of the operations across all the measurements.",
            "type": "number",
            "format": "float",
            "nullable": true
          },
          "max_duration_micros": {
            "description": "The maximum duration of the operations across all the measurements.",
            "type": "number",
            "format": "float",
            "nullable": true
          },
          "total_duration_micros": {
            "description": "The total duration of all operations in microseconds.",
            "type": "integer",
            "format": "uint64",
            "minimum": 0
          },
          "last_responded": {
            "type": "string",
            "format": "date-time",
            "nullable": true
          }
        }
      },
      "PayloadIndexTelemetry": {
        "type": "object",
        "required": [
          "points_count",
          "points_values_count"
        ],
        "properties": {
          "field_name": {
            "type": "string",
            "nullable": true
          },
          "points_values_count": {
            "description": "The amount of values indexed for all points.",
            "type": "integer",
            "format": "uint",
            "minimum": 0
          },
          "points_count": {
            "description": "The amount of points that have at least one value indexed.",
            "type": "integer",
            "format": "uint",
            "minimum": 0
          },
          "histogram_bucket_size": {
            "type": "integer",
            "format": "uint",
            "minimum": 0,
            "nullable": true
          }
        }
      },
      "OptimizerTelemetry": {
        "type": "object",
        "required": [
          "log",
          "optimizations",
          "status"
        ],
        "properties": {
          "status": {
            "$ref": "#/components/schemas/OptimizersStatus"
          },
          "optimizations": {
            "$ref": "#/components/schemas/OperationDurationStatistics"
          },
          "log": {
            "type": "array",
            "items": {
              "$ref": "#/components/schemas/TrackerTelemetry"
            }
          }
        }
      },
      "TrackerTelemetry": {
        "description": "Tracker object used in telemetry",
        "type": "object",
        "required": [
          "name",
          "segment_ids",
          "start_at",
          "status"
        ],
        "properties": {
          "name": {
            "description": "Name of the optimizer",
            "type": "string"
          },
          "segment_ids": {
            "description": "Segment IDs being optimized",
            "type": "array",
            "items": {
              "type": "integer",
              "format": "uint",
              "minimum": 0
            }
          },
          "status": {
            "$ref": "#/components/schemas/TrackerStatus"
          },
          "start_at": {
            "description": "Start time of the optimizer",
            "type": "string",
            "format": "date-time"
          },
          "end_at": {
            "description": "End time of the optimizer",
            "type": "string",
            "format": "date-time",
            "nullable": true
          }
        }
      },
      "TrackerStatus": {
        "description": "Represents the current state of the optimizer being tracked",
        "oneOf": [
          {
            "type": "string",
            "enum": [
              "optimizing",
              "done"
            ]
          },
          {
            "type": "object",
            "required": [
              "cancelled"
            ],
            "properties": {
              "cancelled": {
                "type": "string"
              }
            },
            "additionalProperties": false
          },
          {
            "type": "object",
            "required": [
              "error"
            ],
            "properties": {
              "error": {
                "type": "string"
              }
            },
            "additionalProperties": false
          }
        ]
      },
      "RemoteShardTelemetry": {
        "type": "object",
        "required": [
          "searches",
          "shard_id",
          "updates"
        ],
        "properties": {
          "shard_id": {
            "type": "integer",
            "format": "uint32",
            "minimum": 0
          },
          "peer_id": {
            "type": "integer",
            "format": "uint64",
            "minimum": 0,
            "nullable": true
          },
          "searches": {
            "$ref": "#/components/schemas/OperationDurationStatistics"
          },
          "updates": {
            "$ref": "#/components/schemas/OperationDurationStatistics"
          }
        }
      },
      "ShardCleanStatusTelemetry": {
        "oneOf": [
          {
            "type": "string",
            "enum": [
              "started",
              "done",
              "cancelled"
            ]
          },
          {
            "type": "object",
            "required": [
              "progress"
            ],
            "properties": {
              "progress": {
                "$ref": "#/components/schemas/ShardCleanStatusProgressTelemetry"
              }
            },
            "additionalProperties": false
          },
          {
            "type": "object",
            "required": [
              "failed"
            ],
            "properties": {
              "failed": {
                "$ref": "#/components/schemas/ShardCleanStatusFailedTelemetry"
              }
            },
            "additionalProperties": false
          }
        ]
      },
      "ShardCleanStatusProgressTelemetry": {
        "type": "object",
        "required": [
          "deleted_points"
        ],
        "properties": {
          "deleted_points": {
            "type": "integer",
            "format": "uint",
            "minimum": 0
          }
        }
      },
      "ShardCleanStatusFailedTelemetry": {
        "type": "object",
        "required": [
          "reason"
        ],
        "properties": {
          "reason": {
            "type": "string"
          }
        }
      },
      "CollectionsAggregatedTelemetry": {
        "type": "object",
        "required": [
          "optimizers_status",
          "params",
          "vectors"
        ],
        "properties": {
          "vectors": {
            "type": "integer",
            "format": "uint",
            "minimum": 0
          },
          "optimizers_status": {
            "$ref": "#/components/schemas/OptimizersStatus"
          },
          "params": {
            "$ref": "#/components/schemas/CollectionParams"
          }
        }
      },
      "ClusterTelemetry": {
        "type": "object",
        "required": [
          "enabled"
        ],
        "properties": {
          "enabled": {
            "type": "boolean"
          },
          "status": {
            "anyOf": [
              {
                "$ref": "#/components/schemas/ClusterStatusTelemetry"
              },
              {
                "nullable": true
              }
            ]
          },
          "config": {
            "anyOf": [
              {
                "$ref": "#/components/schemas/ClusterConfigTelemetry"
              },
              {
                "nullable": true
              }
            ]
          },
          "peers": {
            "type": "object",
            "additionalProperties": {
              "$ref": "#/components/schemas/PeerInfo"
            },
            "nullable": true
          },
          "metadata": {
            "type": "object",
            "additionalProperties": true,
            "nullable": true
          }
        }
      },
      "ClusterStatusTelemetry": {
        "type": "object",
        "required": [
          "commit",
          "consensus_thread_status",
          "is_voter",
          "number_of_peers",
          "pending_operations",
          "term"
        ],
        "properties": {
          "number_of_peers": {
            "type": "integer",
            "format": "uint",
            "minimum": 0
          },
          "term": {
            "type": "integer",
            "format": "uint64",
            "minimum": 0
          },
          "commit": {
            "type": "integer",
            "format": "uint64",
            "minimum": 0
          },
          "pending_operations": {
            "type": "integer",
            "format": "uint",
            "minimum": 0
          },
          "role": {
            "anyOf": [
              {
                "$ref": "#/components/schemas/StateRole"
              },
              {
                "nullable": true
              }
            ]
          },
          "is_voter": {
            "type": "boolean"
          },
          "peer_id": {
            "type": "integer",
            "format": "uint64",
            "minimum": 0,
            "nullable": true
          },
          "consensus_thread_status": {
            "$ref": "#/components/schemas/ConsensusThreadStatus"
          }
        }
      },
      "ClusterConfigTelemetry": {
        "type": "object",
        "required": [
          "consensus",
          "grpc_timeout_ms",
          "p2p"
        ],
        "properties": {
          "grpc_timeout_ms": {
            "type": "integer",
            "format": "uint64",
            "minimum": 0
          },
          "p2p": {
            "$ref": "#/components/schemas/P2pConfigTelemetry"
          },
          "consensus": {
            "$ref": "#/components/schemas/ConsensusConfigTelemetry"
          }
        }
      },
      "P2pConfigTelemetry": {
        "type": "object",
        "required": [
          "connection_pool_size"
        ],
        "properties": {
          "connection_pool_size": {
            "type": "integer",
            "format": "uint",
            "minimum": 0
          }
        }
      },
      "ConsensusConfigTelemetry": {
        "type": "object",
        "required": [
          "bootstrap_timeout_sec",
          "max_message_queue_size",
          "tick_period_ms"
        ],
        "properties": {
          "max_message_queue_size": {
            "type": "integer",
            "format": "uint",
            "minimum": 0
          },
          "tick_period_ms": {
            "type": "integer",
            "format": "uint64",
            "minimum": 0
          },
          "bootstrap_timeout_sec": {
            "type": "integer",
            "format": "uint64",
            "minimum": 0
          }
        }
      },
      "RequestsTelemetry": {
        "type": "object",
        "required": [
          "grpc",
          "rest"
        ],
        "properties": {
          "rest": {
            "$ref": "#/components/schemas/WebApiTelemetry"
          },
          "grpc": {
            "$ref": "#/components/schemas/GrpcTelemetry"
          }
        }
      },
      "WebApiTelemetry": {
        "type": "object",
        "required": [
          "responses"
        ],
        "properties": {
          "responses": {
            "type": "object",
            "additionalProperties": {
              "type": "object",
              "additionalProperties": {
                "$ref": "#/components/schemas/OperationDurationStatistics"
              }
            }
          }
        }
      },
      "GrpcTelemetry": {
        "type": "object",
        "required": [
          "responses"
        ],
        "properties": {
          "responses": {
            "type": "object",
            "additionalProperties": {
              "$ref": "#/components/schemas/OperationDurationStatistics"
            }
          }
        }
      },
      "MemoryTelemetry": {
        "type": "object",
        "required": [
          "active_bytes",
          "allocated_bytes",
          "metadata_bytes",
          "resident_bytes",
          "retained_bytes"
        ],
        "properties": {
          "active_bytes": {
            "description": "Total number of bytes in active pages allocated by the application",
            "type": "integer",
            "format": "uint",
            "minimum": 0
          },
          "allocated_bytes": {
            "description": "Total number of bytes allocated by the application",
            "type": "integer",
            "format": "uint",
            "minimum": 0
          },
          "metadata_bytes": {
            "description": "Total number of bytes dedicated to metadata",
            "type": "integer",
            "format": "uint",
            "minimum": 0
          },
          "resident_bytes": {
            "description": "Maximum number of bytes in physically resident data pages mapped",
            "type": "integer",
            "format": "uint",
            "minimum": 0
          },
          "retained_bytes": {
            "description": "Total number of bytes in virtual memory mappings",
            "type": "integer",
            "format": "uint",
            "minimum": 0
          }
        }
      },
      "HardwareTelemetry": {
        "type": "object",
        "required": [
          "collection_data"
        ],
        "properties": {
          "collection_data": {
            "type": "object",
            "additionalProperties": {
              "$ref": "#/components/schemas/HardwareUsage"
            }
          }
        }
      },
      "HardwareUsage": {
        "description": "Usage of the hardware resources, spent to process the request",
        "type": "object",
        "required": [
          "cpu"
        ],
        "properties": {
          "cpu": {
            "type": "integer",
            "format": "uint",
            "minimum": 0
          }
        }
      },
      "ClusterOperations": {
        "anyOf": [
          {
            "$ref": "#/components/schemas/MoveShardOperation"
          },
          {
            "$ref": "#/components/schemas/ReplicateShardOperation"
          },
          {
            "$ref": "#/components/schemas/AbortTransferOperation"
          },
          {
            "$ref": "#/components/schemas/DropReplicaOperation"
          },
          {
            "$ref": "#/components/schemas/CreateShardingKeyOperation"
          },
          {
            "$ref": "#/components/schemas/DropShardingKeyOperation"
          },
          {
            "$ref": "#/components/schemas/RestartTransferOperation"
          }
        ]
      },
      "MoveShardOperation": {
        "type": "object",
        "required": [
          "move_shard"
        ],
        "properties": {
          "move_shard": {
            "$ref": "#/components/schemas/MoveShard"
          }
        }
      },
      "MoveShard": {
        "type": "object",
        "required": [
          "from_peer_id",
          "shard_id",
          "to_peer_id"
        ],
        "properties": {
          "shard_id": {
            "type": "integer",
            "format": "uint32",
            "minimum": 0
          },
          "to_peer_id": {
            "type": "integer",
            "format": "uint64",
            "minimum": 0
          },
          "from_peer_id": {
            "type": "integer",
            "format": "uint64",
            "minimum": 0
          },
          "method": {
            "description": "Method for transferring the shard from one node to another",
            "anyOf": [
              {
                "$ref": "#/components/schemas/ShardTransferMethod"
              },
              {
                "nullable": true
              }
            ]
          }
        }
      },
      "ReplicateShardOperation": {
        "type": "object",
        "required": [
          "replicate_shard"
        ],
        "properties": {
          "replicate_shard": {
            "$ref": "#/components/schemas/ReplicateShard"
          }
        }
      },
      "ReplicateShard": {
        "type": "object",
        "required": [
          "from_peer_id",
          "shard_id",
          "to_peer_id"
        ],
        "properties": {
          "shard_id": {
            "type": "integer",
            "format": "uint32",
            "minimum": 0
          },
          "to_peer_id": {
            "type": "integer",
            "format": "uint64",
            "minimum": 0
          },
          "from_peer_id": {
            "type": "integer",
            "format": "uint64",
            "minimum": 0
          },
          "method": {
            "description": "Method for transferring the shard from one node to another",
            "anyOf": [
              {
                "$ref": "#/components/schemas/ShardTransferMethod"
              },
              {
                "nullable": true
              }
            ]
          }
        }
      },
      "AbortTransferOperation": {
        "type": "object",
        "required": [
          "abort_transfer"
        ],
        "properties": {
          "abort_transfer": {
            "$ref": "#/components/schemas/AbortShardTransfer"
          }
        }
      },
      "AbortShardTransfer": {
        "type": "object",
        "required": [
          "from_peer_id",
          "shard_id",
          "to_peer_id"
        ],
        "properties": {
          "shard_id": {
            "type": "integer",
            "format": "uint32",
            "minimum": 0
          },
          "to_peer_id": {
            "type": "integer",
            "format": "uint64",
            "minimum": 0
          },
          "from_peer_id": {
            "type": "integer",
            "format": "uint64",
            "minimum": 0
          }
        }
      },
      "DropReplicaOperation": {
        "type": "object",
        "required": [
          "drop_replica"
        ],
        "properties": {
          "drop_replica": {
            "$ref": "#/components/schemas/Replica"
          }
        }
      },
      "Replica": {
        "type": "object",
        "required": [
          "peer_id",
          "shard_id"
        ],
        "properties": {
          "shard_id": {
            "type": "integer",
            "format": "uint32",
            "minimum": 0
          },
          "peer_id": {
            "type": "integer",
            "format": "uint64",
            "minimum": 0
          }
        }
      },
      "CreateShardingKeyOperation": {
        "type": "object",
        "required": [
          "create_sharding_key"
        ],
        "properties": {
          "create_sharding_key": {
            "$ref": "#/components/schemas/CreateShardingKey"
          }
        }
      },
      "CreateShardingKey": {
        "type": "object",
        "required": [
          "shard_key"
        ],
        "properties": {
          "shard_key": {
            "$ref": "#/components/schemas/ShardKey"
          },
          "shards_number": {
            "description": "How many shards to create for this key If not specified, will use the default value from config",
            "type": "integer",
            "format": "uint32",
            "minimum": 1,
            "nullable": true
          },
          "replication_factor": {
            "description": "How many replicas to create for each shard If not specified, will use the default value from config",
            "type": "integer",
            "format": "uint32",
            "minimum": 1,
            "nullable": true
          },
          "placement": {
            "description": "Placement of shards for this key List of peer ids, that can be used to place shards for this key If not specified, will be randomly placed among all peers",
            "type": "array",
            "items": {
              "type": "integer",
              "format": "uint64",
              "minimum": 0
            },
            "nullable": true
          }
        }
      },
      "DropShardingKeyOperation": {
        "type": "object",
        "required": [
          "drop_sharding_key"
        ],
        "properties": {
          "drop_sharding_key": {
            "$ref": "#/components/schemas/DropShardingKey"
          }
        }
      },
      "DropShardingKey": {
        "type": "object",
        "required": [
          "shard_key"
        ],
        "properties": {
          "shard_key": {
            "$ref": "#/components/schemas/ShardKey"
          }
        }
      },
      "RestartTransferOperation": {
        "type": "object",
        "required": [
          "restart_transfer"
        ],
        "properties": {
          "restart_transfer": {
            "$ref": "#/components/schemas/RestartTransfer"
          }
        }
      },
      "RestartTransfer": {
        "type": "object",
        "required": [
          "from_peer_id",
          "method",
          "shard_id",
          "to_peer_id"
        ],
        "properties": {
          "shard_id": {
            "type": "integer",
            "format": "uint32",
            "minimum": 0
          },
          "from_peer_id": {
            "type": "integer",
            "format": "uint64",
            "minimum": 0
          },
          "to_peer_id": {
            "type": "integer",
            "format": "uint64",
            "minimum": 0
          },
          "method": {
            "$ref": "#/components/schemas/ShardTransferMethod"
          }
        }
      },
      "SearchRequestBatch": {
        "type": "object",
        "required": [
          "searches"
        ],
        "properties": {
          "searches": {
            "type": "array",
            "items": {
              "$ref": "#/components/schemas/SearchRequest"
            }
          }
        }
      },
      "RecommendRequestBatch": {
        "type": "object",
        "required": [
          "searches"
        ],
        "properties": {
          "searches": {
            "type": "array",
            "items": {
              "$ref": "#/components/schemas/RecommendRequest"
            }
          }
        }
      },
      "LocksOption": {
        "type": "object",
        "required": [
          "write"
        ],
        "properties": {
          "error_message": {
            "type": "string",
            "nullable": true
          },
          "write": {
            "type": "boolean"
          }
        }
      },
      "SnapshotRecover": {
        "type": "object",
        "required": [
          "location"
        ],
        "properties": {
          "location": {
            "description": "Examples: - URL `http://localhost:8080/collections/my_collection/snapshots/my_snapshot` - Local path `file:///qdrant/snapshots/test_collection-2022-08-04-10-49-10.snapshot`",
            "type": "string",
            "format": "uri"
          },
          "priority": {
            "description": "Defines which data should be used as a source of truth if there are other replicas in the cluster. If set to `Snapshot`, the snapshot will be used as a source of truth, and the current state will be overwritten. If set to `Replica`, the current state will be used as a source of truth, and after recovery if will be synchronized with the snapshot.",
            "default": null,
            "anyOf": [
              {
                "$ref": "#/components/schemas/SnapshotPriority"
              },
              {
                "nullable": true
              }
            ]
          },
          "checksum": {
            "description": "Optional SHA256 checksum to verify snapshot integrity before recovery.",
            "default": null,
            "type": "string",
            "nullable": true
          },
          "api_key": {
            "description": "Optional API key used when fetching the snapshot from a remote URL.",
            "default": null,
            "type": "string",
            "nullable": true
          }
        }
      },
      "SnapshotPriority": {
        "description": "Defines source of truth for snapshot recovery:\n\n`NoSync` means - restore snapshot without *any* additional synchronization. `Snapshot` means - prefer snapshot data over the current state. `Replica` means - prefer existing data over the snapshot.",
        "type": "string",
        "enum": [
          "no_sync",
          "snapshot",
          "replica"
        ]
      },
      "CollectionsAliasesResponse": {
        "type": "object",
        "required": [
<<<<<<< HEAD
          "aliases"
=======
          "collection_responses",
          "responses"
>>>>>>> c29a6a68
        ],
        "properties": {
          "aliases": {
            "type": "array",
            "items": {
              "$ref": "#/components/schemas/AliasDescription"
            }
          },
          "collection_responses": {
            "type": "object",
            "additionalProperties": {
              "type": "object",
              "additionalProperties": {
                "type": "object",
                "additionalProperties": {
                  "$ref": "#/components/schemas/OperationDurationStatistics"
                }
              }
            }
          }
        }
      },
      "AliasDescription": {
        "type": "object",
        "required": [
          "alias_name",
          "collection_name"
        ],
        "properties": {
          "alias_name": {
            "type": "string"
          },
          "collection_name": {
            "type": "string"
          }
        },
        "example": {
          "alias_name": "blogs-title",
          "collection_name": "arivx-title"
        }
      },
      "WriteOrdering": {
        "description": "Defines write ordering guarantees for collection operations\n\n* `weak` - write operations may be reordered, works faster, default\n\n* `medium` - write operations go through dynamically selected leader, may be inconsistent for a short period of time in case of leader change\n\n* `strong` - Write operations go through the permanent leader, consistent, but may be unavailable if leader is down",
        "type": "string",
        "enum": [
          "weak",
          "medium",
          "strong"
        ]
      },
      "ReadConsistency": {
        "description": "Read consistency parameter\n\nDefines how many replicas should be queried to get the result\n\n* `N` - send N random request and return points, which present on all of them\n\n* `majority` - send N/2+1 random request and return points, which present on all of them\n\n* `quorum` - send requests to all nodes and return points which present on majority of them\n\n* `all` - send requests to all nodes and return points which present on all of them\n\nDefault value is `Factor(1)`",
        "anyOf": [
          {
            "type": "integer",
            "format": "uint",
            "minimum": 0
          },
          {
            "$ref": "#/components/schemas/ReadConsistencyType"
          }
        ]
      },
      "ReadConsistencyType": {
        "description": "* `majority` - send N/2+1 random request and return points, which present on all of them\n\n* `quorum` - send requests to all nodes and return points which present on majority of nodes\n\n* `all` - send requests to all nodes and return points which present on all nodes",
        "type": "string",
        "enum": [
          "majority",
          "quorum",
          "all"
        ]
      },
      "UpdateVectors": {
        "type": "object",
        "required": [
          "points"
        ],
        "properties": {
          "points": {
            "description": "Points with named vectors",
            "type": "array",
            "items": {
              "$ref": "#/components/schemas/PointVectors"
            },
            "minItems": 1
          },
          "shard_key": {
            "anyOf": [
              {
                "$ref": "#/components/schemas/ShardKeySelector"
              },
              {
                "nullable": true
              }
            ]
          }
        }
      },
      "PointVectors": {
        "type": "object",
        "required": [
          "id",
          "vector"
        ],
        "properties": {
          "id": {
            "$ref": "#/components/schemas/ExtendedPointId"
          },
          "vector": {
            "$ref": "#/components/schemas/VectorStruct"
          }
        }
      },
      "DeleteVectors": {
        "type": "object",
        "required": [
          "vector"
        ],
        "properties": {
          "points": {
            "description": "Deletes values from each point in this list",
            "type": "array",
            "items": {
              "$ref": "#/components/schemas/ExtendedPointId"
            },
            "nullable": true
          },
          "filter": {
            "description": "Deletes values from points that satisfy this filter condition",
            "anyOf": [
              {
                "$ref": "#/components/schemas/Filter"
              },
              {
                "nullable": true
              }
            ]
          },
          "vector": {
            "description": "Vector names",
            "type": "array",
            "items": {
              "type": "string"
            },
            "minItems": 1,
            "uniqueItems": true
          },
          "shard_key": {
            "anyOf": [
              {
                "$ref": "#/components/schemas/ShardKeySelector"
              },
              {
                "nullable": true
              }
            ]
          }
        }
      },
      "PointGroup": {
        "type": "object",
        "required": [
          "hits",
          "id"
        ],
        "properties": {
          "hits": {
            "description": "Scored points that have the same value of the group_by key",
            "type": "array",
            "items": {
              "$ref": "#/components/schemas/ScoredPoint"
            }
          },
          "id": {
            "$ref": "#/components/schemas/GroupId"
          },
          "lookup": {
            "description": "Record that has been looked up using the group id",
            "anyOf": [
              {
                "$ref": "#/components/schemas/Record"
              },
              {
                "nullable": true
              }
            ]
          }
        }
      },
      "GroupId": {
        "description": "Value of the group_by key, shared across all the hits in the group",
        "anyOf": [
          {
            "type": "string"
          },
          {
            "type": "integer",
            "format": "uint64",
            "minimum": 0
          },
          {
            "type": "integer",
            "format": "int64"
          }
        ]
      },
      "SearchGroupsRequest": {
        "type": "object",
        "required": [
          "group_by",
          "group_size",
          "limit",
          "vector"
        ],
        "properties": {
          "shard_key": {
            "description": "Specify in which shards to look for the points, if not specified - look in all shards",
            "anyOf": [
              {
                "$ref": "#/components/schemas/ShardKeySelector"
              },
              {
                "nullable": true
              }
            ]
          },
          "vector": {
            "$ref": "#/components/schemas/NamedVectorStruct"
          },
          "filter": {
            "description": "Look only for points which satisfies this conditions",
            "anyOf": [
              {
                "$ref": "#/components/schemas/Filter"
              },
              {
                "nullable": true
              }
            ]
          },
          "params": {
            "description": "Additional search params",
            "anyOf": [
              {
                "$ref": "#/components/schemas/SearchParams"
              },
              {
                "nullable": true
              }
            ]
          },
          "with_payload": {
            "description": "Select which payload to return with the response. Default is false.",
            "anyOf": [
              {
                "$ref": "#/components/schemas/WithPayloadInterface"
              },
              {
                "nullable": true
              }
            ]
          },
          "with_vector": {
            "description": "Options for specifying which vectors to include into response. Default is false.",
            "default": null,
            "anyOf": [
              {
                "$ref": "#/components/schemas/WithVector"
              },
              {
                "nullable": true
              }
            ]
          },
          "score_threshold": {
            "description": "Define a minimal score threshold for the result. If defined, less similar results will not be returned. Score of the returned result might be higher or smaller than the threshold depending on the Distance function used. E.g. for cosine similarity only higher scores will be returned.",
            "type": "number",
            "format": "float",
            "nullable": true
          },
          "group_by": {
            "description": "Payload field to group by, must be a string or number field. If the field contains more than 1 value, all values will be used for grouping. One point can be in multiple groups.",
            "type": "string",
            "minLength": 1
          },
          "group_size": {
            "description": "Maximum amount of points to return per group",
            "type": "integer",
            "format": "uint32",
            "minimum": 1
          },
          "limit": {
            "description": "Maximum amount of groups to return",
            "type": "integer",
            "format": "uint32",
            "minimum": 1
          },
          "with_lookup": {
            "description": "Look for points in another collection using the group ids",
            "anyOf": [
              {
                "$ref": "#/components/schemas/WithLookupInterface"
              },
              {
                "nullable": true
              }
            ]
          }
        }
      },
      "WithLookupInterface": {
        "anyOf": [
          {
            "type": "string"
          },
          {
            "$ref": "#/components/schemas/WithLookup"
          }
        ]
      },
      "WithLookup": {
        "type": "object",
        "required": [
          "collection"
        ],
        "properties": {
          "collection": {
            "description": "Name of the collection to use for points lookup",
            "type": "string"
          },
          "with_payload": {
            "description": "Options for specifying which payload to include (or not)",
            "default": true,
            "anyOf": [
              {
                "$ref": "#/components/schemas/WithPayloadInterface"
              },
              {
                "nullable": true
              }
            ]
          },
          "with_vectors": {
            "description": "Options for specifying which vectors to include (or not)",
            "default": null,
            "anyOf": [
              {
                "$ref": "#/components/schemas/WithVector"
              },
              {
                "nullable": true
              }
            ]
          }
        }
      },
      "RecommendGroupsRequest": {
        "type": "object",
        "required": [
          "group_by",
          "group_size",
          "limit"
        ],
        "properties": {
          "shard_key": {
            "description": "Specify in which shards to look for the points, if not specified - look in all shards",
            "anyOf": [
              {
                "$ref": "#/components/schemas/ShardKeySelector"
              },
              {
                "nullable": true
              }
            ]
          },
          "positive": {
            "description": "Look for vectors closest to those",
            "default": [],
            "type": "array",
            "items": {
              "$ref": "#/components/schemas/RecommendExample"
            }
          },
          "negative": {
            "description": "Try to avoid vectors like this",
            "default": [],
            "type": "array",
            "items": {
              "$ref": "#/components/schemas/RecommendExample"
            }
          },
          "strategy": {
            "description": "How to use positive and negative examples to find the results",
            "default": null,
            "anyOf": [
              {
                "$ref": "#/components/schemas/RecommendStrategy"
              },
              {
                "nullable": true
              }
            ]
          },
          "filter": {
            "description": "Look only for points which satisfies this conditions",
            "anyOf": [
              {
                "$ref": "#/components/schemas/Filter"
              },
              {
                "nullable": true
              }
            ]
          },
          "params": {
            "description": "Additional search params",
            "anyOf": [
              {
                "$ref": "#/components/schemas/SearchParams"
              },
              {
                "nullable": true
              }
            ]
          },
          "with_payload": {
            "description": "Select which payload to return with the response. Default is false.",
            "anyOf": [
              {
                "$ref": "#/components/schemas/WithPayloadInterface"
              },
              {
                "nullable": true
              }
            ]
          },
          "with_vector": {
            "description": "Options for specifying which vectors to include into response. Default is false.",
            "default": null,
            "anyOf": [
              {
                "$ref": "#/components/schemas/WithVector"
              },
              {
                "nullable": true
              }
            ]
          },
          "score_threshold": {
            "description": "Define a minimal score threshold for the result. If defined, less similar results will not be returned. Score of the returned result might be higher or smaller than the threshold depending on the Distance function used. E.g. for cosine similarity only higher scores will be returned.",
            "type": "number",
            "format": "float",
            "nullable": true
          },
          "using": {
            "description": "Define which vector to use for recommendation, if not specified - try to use default vector",
            "default": null,
            "anyOf": [
              {
                "$ref": "#/components/schemas/UsingVector"
              },
              {
                "nullable": true
              }
            ]
          },
          "lookup_from": {
            "description": "The location used to lookup vectors. If not specified - use current collection. Note: the other collection should have the same vector size as the current collection",
            "default": null,
            "anyOf": [
              {
                "$ref": "#/components/schemas/LookupLocation"
              },
              {
                "nullable": true
              }
            ]
          },
          "group_by": {
            "description": "Payload field to group by, must be a string or number field. If the field contains more than 1 value, all values will be used for grouping. One point can be in multiple groups.",
            "type": "string",
            "minLength": 1
          },
          "group_size": {
            "description": "Maximum amount of points to return per group",
            "type": "integer",
            "format": "uint32",
            "minimum": 1
          },
          "limit": {
            "description": "Maximum amount of groups to return",
            "type": "integer",
            "format": "uint32",
            "minimum": 1
          },
          "with_lookup": {
            "description": "Look for points in another collection using the group ids",
            "anyOf": [
              {
                "$ref": "#/components/schemas/WithLookupInterface"
              },
              {
                "nullable": true
              }
            ]
          }
        }
      },
      "GroupsResult": {
        "type": "object",
        "required": [
          "groups"
        ],
        "properties": {
          "groups": {
            "type": "array",
            "items": {
              "$ref": "#/components/schemas/PointGroup"
            }
          }
        }
      },
      "UpdateOperations": {
        "type": "object",
        "required": [
          "operations"
        ],
        "properties": {
          "operations": {
            "type": "array",
            "items": {
              "$ref": "#/components/schemas/UpdateOperation"
            }
          }
        }
      },
      "UpdateOperation": {
        "anyOf": [
          {
            "$ref": "#/components/schemas/UpsertOperation"
          },
          {
            "$ref": "#/components/schemas/DeleteOperation"
          },
          {
            "$ref": "#/components/schemas/SetPayloadOperation"
          },
          {
            "$ref": "#/components/schemas/OverwritePayloadOperation"
          },
          {
            "$ref": "#/components/schemas/DeletePayloadOperation"
          },
          {
            "$ref": "#/components/schemas/ClearPayloadOperation"
          },
          {
            "$ref": "#/components/schemas/UpdateVectorsOperation"
          },
          {
            "$ref": "#/components/schemas/DeleteVectorsOperation"
          }
        ]
      },
      "UpsertOperation": {
        "type": "object",
        "required": [
          "upsert"
        ],
        "properties": {
          "upsert": {
            "$ref": "#/components/schemas/PointInsertOperations"
          }
        }
      },
      "DeleteOperation": {
        "type": "object",
        "required": [
          "delete"
        ],
        "properties": {
          "delete": {
            "$ref": "#/components/schemas/PointsSelector"
          }
        }
      },
      "SetPayloadOperation": {
        "type": "object",
        "required": [
          "set_payload"
        ],
        "properties": {
          "set_payload": {
            "$ref": "#/components/schemas/SetPayload"
          }
        }
      },
      "OverwritePayloadOperation": {
        "type": "object",
        "required": [
          "overwrite_payload"
        ],
        "properties": {
          "overwrite_payload": {
            "$ref": "#/components/schemas/SetPayload"
          }
        }
      },
      "DeletePayloadOperation": {
        "type": "object",
        "required": [
          "delete_payload"
        ],
        "properties": {
          "delete_payload": {
            "$ref": "#/components/schemas/DeletePayload"
          }
        }
      },
      "ClearPayloadOperation": {
        "type": "object",
        "required": [
          "clear_payload"
        ],
        "properties": {
          "clear_payload": {
            "$ref": "#/components/schemas/PointsSelector"
          }
        }
      },
      "UpdateVectorsOperation": {
        "type": "object",
        "required": [
          "update_vectors"
        ],
        "properties": {
          "update_vectors": {
            "$ref": "#/components/schemas/UpdateVectors"
          }
        }
      },
      "DeleteVectorsOperation": {
        "type": "object",
        "required": [
          "delete_vectors"
        ],
        "properties": {
          "delete_vectors": {
            "$ref": "#/components/schemas/DeleteVectors"
          }
        }
      },
      "ShardSnapshotRecover": {
        "type": "object",
        "required": [
          "location"
        ],
        "properties": {
          "location": {
            "$ref": "#/components/schemas/ShardSnapshotLocation"
          },
          "priority": {
            "default": null,
            "anyOf": [
              {
                "$ref": "#/components/schemas/SnapshotPriority"
              },
              {
                "nullable": true
              }
            ]
          },
          "checksum": {
            "description": "Optional SHA256 checksum to verify snapshot integrity before recovery.",
            "default": null,
            "type": "string",
            "nullable": true
          },
          "api_key": {
            "description": "Optional API key used when fetching the snapshot from a remote URL.",
            "default": null,
            "type": "string",
            "nullable": true
          }
        }
      },
      "ShardSnapshotLocation": {
        "anyOf": [
          {
            "type": "string",
            "format": "uri"
          },
          {
            "type": "string"
          }
        ]
      },
      "DiscoverRequest": {
        "description": "Use context and a target to find the most similar points, constrained by the context.",
        "type": "object",
        "required": [
          "limit"
        ],
        "properties": {
          "shard_key": {
            "description": "Specify in which shards to look for the points, if not specified - look in all shards",
            "anyOf": [
              {
                "$ref": "#/components/schemas/ShardKeySelector"
              },
              {
                "nullable": true
              }
            ]
          },
          "target": {
            "description": "Look for vectors closest to this.\n\nWhen using the target (with or without context), the integer part of the score represents the rank with respect to the context, while the decimal part of the score relates to the distance to the target.",
            "anyOf": [
              {
                "$ref": "#/components/schemas/RecommendExample"
              },
              {
                "nullable": true
              }
            ]
          },
          "context": {
            "description": "Pairs of { positive, negative } examples to constrain the search.\n\nWhen using only the context (without a target), a special search - called context search - is performed where pairs of points are used to generate a loss that guides the search towards the zone where most positive examples overlap. This means that the score minimizes the scenario of finding a point closer to a negative than to a positive part of a pair.\n\nSince the score of a context relates to loss, the maximum score a point can get is 0.0, and it becomes normal that many points can have a score of 0.0.\n\nFor discovery search (when including a target), the context part of the score for each pair is calculated +1 if the point is closer to a positive than to a negative part of a pair, and -1 otherwise.",
            "type": "array",
            "items": {
              "$ref": "#/components/schemas/ContextExamplePair"
            },
            "nullable": true
          },
          "filter": {
            "description": "Look only for points which satisfies this conditions",
            "anyOf": [
              {
                "$ref": "#/components/schemas/Filter"
              },
              {
                "nullable": true
              }
            ]
          },
          "params": {
            "description": "Additional search params",
            "anyOf": [
              {
                "$ref": "#/components/schemas/SearchParams"
              },
              {
                "nullable": true
              }
            ]
          },
          "limit": {
            "description": "Max number of result to return",
            "type": "integer",
            "format": "uint",
            "minimum": 1
          },
          "offset": {
            "description": "Offset of the first result to return. May be used to paginate results. Note: large offset values may cause performance issues.",
            "type": "integer",
            "format": "uint",
            "minimum": 0,
            "nullable": true
          },
          "with_payload": {
            "description": "Select which payload to return with the response. Default is false.",
            "anyOf": [
              {
                "$ref": "#/components/schemas/WithPayloadInterface"
              },
              {
                "nullable": true
              }
            ]
          },
          "with_vector": {
            "description": "Options for specifying which vectors to include into response. Default is false.",
            "anyOf": [
              {
                "$ref": "#/components/schemas/WithVector"
              },
              {
                "nullable": true
              }
            ]
          },
          "using": {
            "description": "Define which vector to use for recommendation, if not specified - try to use default vector",
            "default": null,
            "anyOf": [
              {
                "$ref": "#/components/schemas/UsingVector"
              },
              {
                "nullable": true
              }
            ]
          },
          "lookup_from": {
            "description": "The location used to lookup vectors. If not specified - use current collection. Note: the other collection should have the same vector size as the current collection",
            "default": null,
            "anyOf": [
              {
                "$ref": "#/components/schemas/LookupLocation"
              },
              {
                "nullable": true
              }
            ]
          }
        }
      },
      "ContextExamplePair": {
        "type": "object",
        "required": [
          "negative",
          "positive"
        ],
        "properties": {
          "positive": {
            "$ref": "#/components/schemas/RecommendExample"
          },
          "negative": {
            "$ref": "#/components/schemas/RecommendExample"
          }
        }
      },
      "DiscoverRequestBatch": {
        "type": "object",
        "required": [
          "searches"
        ],
        "properties": {
          "searches": {
            "type": "array",
            "items": {
              "$ref": "#/components/schemas/DiscoverRequest"
            }
          }
        }
      },
      "VersionInfo": {
        "type": "object",
        "required": [
          "title",
          "version"
        ],
        "properties": {
          "title": {
            "type": "string"
          },
          "version": {
            "type": "string"
          },
          "commit": {
            "type": "string",
            "nullable": true
          }
        }
      },
      "CollectionExistence": {
        "description": "State of existence of a collection, true = exists, false = does not exist",
        "type": "object",
        "required": [
          "exists"
        ],
        "properties": {
          "exists": {
            "type": "boolean"
          }
        }
      },
      "QueryRequest": {
        "type": "object",
        "properties": {
          "shard_key": {
            "anyOf": [
              {
                "$ref": "#/components/schemas/ShardKeySelector"
              },
              {
                "nullable": true
              }
            ]
          },
          "prefetch": {
            "description": "Sub-requests to perform first. If present, the query will be performed on the results of the prefetch(es).",
            "default": null,
            "anyOf": [
              {
                "$ref": "#/components/schemas/Prefetch"
              },
              {
                "type": "array",
                "items": {
                  "$ref": "#/components/schemas/Prefetch"
                }
              },
              {
                "nullable": true
              }
            ]
          },
          "query": {
            "description": "Query to perform. If missing without prefetches, returns points ordered by their IDs.",
            "anyOf": [
              {
                "$ref": "#/components/schemas/QueryInterface"
              },
              {
                "nullable": true
              }
            ]
          },
          "using": {
            "description": "Define which vector name to use for querying. If missing, the default vector is used.",
            "type": "string",
            "nullable": true
          },
          "filter": {
            "description": "Filter conditions - return only those points that satisfy the specified conditions.",
            "anyOf": [
              {
                "$ref": "#/components/schemas/Filter"
              },
              {
                "nullable": true
              }
            ]
          },
          "params": {
            "description": "Search params for when there is no prefetch",
            "anyOf": [
              {
                "$ref": "#/components/schemas/SearchParams"
              },
              {
                "nullable": true
              }
            ]
          },
          "score_threshold": {
            "description": "Return points with scores better than this threshold.",
            "type": "number",
            "format": "float",
            "nullable": true
          },
          "limit": {
            "description": "Max number of points to return. Default is 10.",
            "type": "integer",
            "format": "uint",
            "minimum": 1,
            "nullable": true
          },
          "offset": {
            "description": "Offset of the result. Skip this many points. Default is 0",
            "type": "integer",
            "format": "uint",
            "minimum": 0,
            "nullable": true
          },
          "with_vector": {
            "description": "Options for specifying which vectors to include into the response. Default is false.",
            "anyOf": [
              {
                "$ref": "#/components/schemas/WithVector"
              },
              {
                "nullable": true
              }
            ]
          },
          "with_payload": {
            "description": "Options for specifying which payload to include or not. Default is false.",
            "anyOf": [
              {
                "$ref": "#/components/schemas/WithPayloadInterface"
              },
              {
                "nullable": true
              }
            ]
          },
          "lookup_from": {
            "description": "The location to use for IDs lookup, if not specified - use the current collection and the 'using' vector Note: the other collection vectors should have the same vector size as the 'using' vector in the current collection",
            "default": null,
            "anyOf": [
              {
                "$ref": "#/components/schemas/LookupLocation"
              },
              {
                "nullable": true
              }
            ]
          }
        }
      },
      "Prefetch": {
        "type": "object",
        "properties": {
          "prefetch": {
            "description": "Sub-requests to perform first. If present, the query will be performed on the results of the prefetches.",
            "default": null,
            "anyOf": [
              {
                "$ref": "#/components/schemas/Prefetch"
              },
              {
                "type": "array",
                "items": {
                  "$ref": "#/components/schemas/Prefetch"
                }
              },
              {
                "nullable": true
              }
            ]
          },
          "query": {
            "description": "Query to perform. If missing without prefetches, returns points ordered by their IDs.",
            "anyOf": [
              {
                "$ref": "#/components/schemas/QueryInterface"
              },
              {
                "nullable": true
              }
            ]
          },
          "using": {
            "description": "Define which vector name to use for querying. If missing, the default vector is used.",
            "type": "string",
            "nullable": true
          },
          "filter": {
            "description": "Filter conditions - return only those points that satisfy the specified conditions.",
            "anyOf": [
              {
                "$ref": "#/components/schemas/Filter"
              },
              {
                "nullable": true
              }
            ]
          },
          "params": {
            "description": "Search params for when there is no prefetch",
            "anyOf": [
              {
                "$ref": "#/components/schemas/SearchParams"
              },
              {
                "nullable": true
              }
            ]
          },
          "score_threshold": {
            "description": "Return points with scores better than this threshold.",
            "type": "number",
            "format": "float",
            "nullable": true
          },
          "limit": {
            "description": "Max number of points to return. Default is 10.",
            "type": "integer",
            "format": "uint",
            "minimum": 1,
            "nullable": true
          },
          "lookup_from": {
            "description": "The location to use for IDs lookup, if not specified - use the current collection and the 'using' vector Note: the other collection vectors should have the same vector size as the 'using' vector in the current collection",
            "default": null,
            "anyOf": [
              {
                "$ref": "#/components/schemas/LookupLocation"
              },
              {
                "nullable": true
              }
            ]
          }
        }
      },
      "QueryInterface": {
        "anyOf": [
          {
            "$ref": "#/components/schemas/VectorInput"
          },
          {
            "$ref": "#/components/schemas/Query"
          }
        ]
      },
      "VectorInput": {
        "anyOf": [
          {
            "type": "array",
            "items": {
              "type": "number",
              "format": "float"
            }
          },
          {
            "$ref": "#/components/schemas/SparseVector"
          },
          {
            "type": "array",
            "items": {
              "type": "array",
              "items": {
                "type": "number",
                "format": "float"
              }
            }
          },
          {
            "$ref": "#/components/schemas/ExtendedPointId"
          },
          {
            "$ref": "#/components/schemas/Document"
          },
          {
            "$ref": "#/components/schemas/Image"
          },
          {
            "$ref": "#/components/schemas/InferenceObject"
          }
        ]
      },
      "Query": {
        "anyOf": [
          {
            "$ref": "#/components/schemas/NearestQuery"
          },
          {
            "$ref": "#/components/schemas/RecommendQuery"
          },
          {
            "$ref": "#/components/schemas/DiscoverQuery"
          },
          {
            "$ref": "#/components/schemas/ContextQuery"
          },
          {
            "$ref": "#/components/schemas/OrderByQuery"
          },
          {
            "$ref": "#/components/schemas/FusionQuery"
          },
          {
            "$ref": "#/components/schemas/SampleQuery"
          }
        ]
      },
      "NearestQuery": {
        "type": "object",
        "required": [
          "nearest"
        ],
        "properties": {
          "nearest": {
            "$ref": "#/components/schemas/VectorInput"
          }
        }
      },
      "RecommendQuery": {
        "type": "object",
        "required": [
          "recommend"
        ],
        "properties": {
          "recommend": {
            "$ref": "#/components/schemas/RecommendInput"
          }
        }
      },
      "RecommendInput": {
        "type": "object",
        "properties": {
          "positive": {
            "description": "Look for vectors closest to the vectors from these points",
            "type": "array",
            "items": {
              "$ref": "#/components/schemas/VectorInput"
            },
            "nullable": true
          },
          "negative": {
            "description": "Try to avoid vectors like the vector from these points",
            "type": "array",
            "items": {
              "$ref": "#/components/schemas/VectorInput"
            },
            "nullable": true
          },
          "strategy": {
            "description": "How to use the provided vectors to find the results",
            "anyOf": [
              {
                "$ref": "#/components/schemas/RecommendStrategy"
              },
              {
                "nullable": true
              }
            ]
          }
        }
      },
      "DiscoverQuery": {
        "type": "object",
        "required": [
          "discover"
        ],
        "properties": {
          "discover": {
            "$ref": "#/components/schemas/DiscoverInput"
          }
        }
      },
      "DiscoverInput": {
        "type": "object",
        "required": [
          "context",
          "target"
        ],
        "properties": {
          "target": {
            "$ref": "#/components/schemas/VectorInput"
          },
          "context": {
            "description": "Search space will be constrained by these pairs of vectors",
            "anyOf": [
              {
                "$ref": "#/components/schemas/ContextPair"
              },
              {
                "type": "array",
                "items": {
                  "$ref": "#/components/schemas/ContextPair"
                }
              },
              {
                "nullable": true
              }
            ]
          }
        }
      },
      "ContextPair": {
        "type": "object",
        "required": [
          "negative",
          "positive"
        ],
        "properties": {
          "positive": {
            "$ref": "#/components/schemas/VectorInput"
          },
          "negative": {
            "$ref": "#/components/schemas/VectorInput"
          }
        }
      },
      "ContextQuery": {
        "type": "object",
        "required": [
          "context"
        ],
        "properties": {
          "context": {
            "$ref": "#/components/schemas/ContextInput"
          }
        }
      },
      "ContextInput": {
        "anyOf": [
          {
            "$ref": "#/components/schemas/ContextPair"
          },
          {
            "type": "array",
            "items": {
              "$ref": "#/components/schemas/ContextPair"
            }
          },
          {
            "nullable": true
          }
        ]
      },
      "OrderByQuery": {
        "type": "object",
        "required": [
          "order_by"
        ],
        "properties": {
          "order_by": {
            "$ref": "#/components/schemas/OrderByInterface"
          }
        }
      },
      "FusionQuery": {
        "type": "object",
        "required": [
          "fusion"
        ],
        "properties": {
          "fusion": {
            "$ref": "#/components/schemas/Fusion"
          }
        }
      },
      "Fusion": {
        "description": "Fusion algorithm allows to combine results of multiple prefetches.\n\nAvailable fusion algorithms:\n\n* `rrf` - Reciprocal Rank Fusion * `dbsf` - Distribution-Based Score Fusion",
        "type": "string",
        "enum": [
          "rrf",
          "dbsf"
        ]
      },
      "SampleQuery": {
        "type": "object",
        "required": [
          "sample"
        ],
        "properties": {
          "sample": {
            "$ref": "#/components/schemas/Sample"
          }
        }
      },
      "Sample": {
        "type": "string",
        "enum": [
          "random"
        ]
      },
      "QueryRequestBatch": {
        "type": "object",
        "required": [
          "searches"
        ],
        "properties": {
          "searches": {
            "type": "array",
            "items": {
              "$ref": "#/components/schemas/QueryRequest"
            }
          }
        }
      },
      "QueryResponse": {
        "type": "object",
        "required": [
          "points"
        ],
        "properties": {
          "points": {
            "type": "array",
            "items": {
              "$ref": "#/components/schemas/ScoredPoint"
            }
          }
        }
      },
      "QueryGroupsRequest": {
        "type": "object",
        "required": [
          "group_by"
        ],
        "properties": {
          "shard_key": {
            "anyOf": [
              {
                "$ref": "#/components/schemas/ShardKeySelector"
              },
              {
                "nullable": true
              }
            ]
          },
          "prefetch": {
            "description": "Sub-requests to perform first. If present, the query will be performed on the results of the prefetch(es).",
            "default": null,
            "anyOf": [
              {
                "$ref": "#/components/schemas/Prefetch"
              },
              {
                "type": "array",
                "items": {
                  "$ref": "#/components/schemas/Prefetch"
                }
              },
              {
                "nullable": true
              }
            ]
          },
          "query": {
            "description": "Query to perform. If missing without prefetches, returns points ordered by their IDs.",
            "anyOf": [
              {
                "$ref": "#/components/schemas/QueryInterface"
              },
              {
                "nullable": true
              }
            ]
          },
          "using": {
            "description": "Define which vector name to use for querying. If missing, the default vector is used.",
            "type": "string",
            "nullable": true
          },
          "filter": {
            "description": "Filter conditions - return only those points that satisfy the specified conditions.",
            "anyOf": [
              {
                "$ref": "#/components/schemas/Filter"
              },
              {
                "nullable": true
              }
            ]
          },
          "params": {
            "description": "Search params for when there is no prefetch",
            "anyOf": [
              {
                "$ref": "#/components/schemas/SearchParams"
              },
              {
                "nullable": true
              }
            ]
          },
          "score_threshold": {
            "description": "Return points with scores better than this threshold.",
            "type": "number",
            "format": "float",
            "nullable": true
          },
          "with_vector": {
            "description": "Options for specifying which vectors to include into the response. Default is false.",
            "anyOf": [
              {
                "$ref": "#/components/schemas/WithVector"
              },
              {
                "nullable": true
              }
            ]
          },
          "with_payload": {
            "description": "Options for specifying which payload to include or not. Default is false.",
            "anyOf": [
              {
                "$ref": "#/components/schemas/WithPayloadInterface"
              },
              {
                "nullable": true
              }
            ]
          },
          "lookup_from": {
            "description": "The location to use for IDs lookup, if not specified - use the current collection and the 'using' vector Note: the other collection vectors should have the same vector size as the 'using' vector in the current collection",
            "default": null,
            "anyOf": [
              {
                "$ref": "#/components/schemas/LookupLocation"
              },
              {
                "nullable": true
              }
            ]
          },
          "group_by": {
            "description": "Payload field to group by, must be a string or number field. If the field contains more than 1 value, all values will be used for grouping. One point can be in multiple groups.",
            "type": "string",
            "minLength": 1
          },
          "group_size": {
            "description": "Maximum amount of points to return per group. Default is 3.",
            "type": "integer",
            "format": "uint",
            "minimum": 1,
            "nullable": true
          },
          "limit": {
            "description": "Maximum amount of groups to return. Default is 10.",
            "type": "integer",
            "format": "uint",
            "minimum": 1,
            "nullable": true
          },
          "with_lookup": {
            "description": "Look for points in another collection using the group ids",
            "anyOf": [
              {
                "$ref": "#/components/schemas/WithLookupInterface"
              },
              {
                "nullable": true
              }
            ]
          }
        }
      },
      "SearchMatrixRequest": {
        "type": "object",
        "properties": {
          "shard_key": {
            "description": "Specify in which shards to look for the points, if not specified - look in all shards",
            "anyOf": [
              {
                "$ref": "#/components/schemas/ShardKeySelector"
              },
              {
                "nullable": true
              }
            ]
          },
          "filter": {
            "description": "Look only for points which satisfies this conditions",
            "anyOf": [
              {
                "$ref": "#/components/schemas/Filter"
              },
              {
                "nullable": true
              }
            ]
          },
          "sample": {
            "description": "How many points to select and search within. Default is 10.",
            "type": "integer",
            "format": "uint",
            "minimum": 2,
            "nullable": true
          },
          "limit": {
            "description": "How many neighbours per sample to find. Default is 3.",
            "type": "integer",
            "format": "uint",
            "minimum": 1,
            "nullable": true
          },
          "using": {
            "description": "Define which vector name to use for querying. If missing, the default vector is used.",
            "type": "string",
            "nullable": true
          }
        }
      },
      "SearchMatrixOffsetsResponse": {
        "type": "object",
        "required": [
          "ids",
          "offsets_col",
          "offsets_row",
          "scores"
        ],
        "properties": {
          "offsets_row": {
            "description": "Row indices of the matrix",
            "type": "array",
            "items": {
              "type": "integer",
              "format": "uint64",
              "minimum": 0
            }
          },
          "offsets_col": {
            "description": "Column indices of the matrix",
            "type": "array",
            "items": {
              "type": "integer",
              "format": "uint64",
              "minimum": 0
            }
          },
          "scores": {
            "description": "Scores associated with matrix coordinates",
            "type": "array",
            "items": {
              "type": "number",
              "format": "float"
            }
          },
          "ids": {
            "description": "Ids of the points in order",
            "type": "array",
            "items": {
              "$ref": "#/components/schemas/ExtendedPointId"
            }
          }
        }
      },
      "SearchMatrixPairsResponse": {
        "type": "object",
        "required": [
          "pairs"
        ],
        "properties": {
          "pairs": {
            "description": "List of pairs of points with scores",
            "type": "array",
            "items": {
              "$ref": "#/components/schemas/SearchMatrixPair"
            }
          }
        }
      },
      "SearchMatrixPair": {
        "description": "Pair of points (a, b) with score",
        "type": "object",
        "required": [
          "a",
          "b",
          "score"
        ],
        "properties": {
          "a": {
            "$ref": "#/components/schemas/ExtendedPointId"
          },
          "b": {
            "$ref": "#/components/schemas/ExtendedPointId"
          },
          "score": {
            "type": "number",
            "format": "float"
          }
        }
      },
      "FacetRequest": {
        "type": "object",
        "required": [
          "key"
        ],
        "properties": {
          "shard_key": {
            "anyOf": [
              {
                "$ref": "#/components/schemas/ShardKeySelector"
              },
              {
                "nullable": true
              }
            ]
          },
          "key": {
            "description": "Payload key to use for faceting.",
            "type": "string"
          },
          "limit": {
            "description": "Max number of hits to return. Default is 10.",
            "type": "integer",
            "format": "uint",
            "minimum": 1,
            "nullable": true
          },
          "filter": {
            "description": "Filter conditions - only consider points that satisfy these conditions.",
            "anyOf": [
              {
                "$ref": "#/components/schemas/Filter"
              },
              {
                "nullable": true
              }
            ]
          },
          "exact": {
            "description": "Whether to do a more expensive exact count for each of the values in the facet. Default is false.",
            "type": "boolean",
            "nullable": true
          }
        }
      },
      "FacetResponse": {
        "type": "object",
        "required": [
          "hits"
        ],
        "properties": {
          "hits": {
            "type": "array",
            "items": {
              "$ref": "#/components/schemas/FacetValueHit"
            }
          }
        }
      },
      "FacetValueHit": {
        "type": "object",
        "required": [
          "count",
          "value"
        ],
        "properties": {
          "value": {
            "$ref": "#/components/schemas/FacetValue"
          },
          "count": {
            "type": "integer",
            "format": "uint",
            "minimum": 0
          }
        }
      },
      "FacetValue": {
        "anyOf": [
          {
            "type": "string"
          },
          {
            "type": "integer",
            "format": "int64"
          },
          {
            "type": "boolean"
          }
        ]
      }
    }
  }
}<|MERGE_RESOLUTION|>--- conflicted
+++ resolved
@@ -12263,6 +12263,7 @@
       "WebApiTelemetry": {
         "type": "object",
         "required": [
+          "collection_responses",
           "responses"
         ],
         "properties": {
@@ -12272,6 +12273,18 @@
               "type": "object",
               "additionalProperties": {
                 "$ref": "#/components/schemas/OperationDurationStatistics"
+              }
+            }
+          },
+          "collection_responses": {
+            "type": "object",
+            "additionalProperties": {
+              "type": "object",
+              "additionalProperties": {
+                "type": "object",
+                "additionalProperties": {
+                  "$ref": "#/components/schemas/OperationDurationStatistics"
+                }
               }
             }
           }
@@ -12746,30 +12759,13 @@
       "CollectionsAliasesResponse": {
         "type": "object",
         "required": [
-<<<<<<< HEAD
           "aliases"
-=======
-          "collection_responses",
-          "responses"
->>>>>>> c29a6a68
         ],
         "properties": {
           "aliases": {
             "type": "array",
             "items": {
               "$ref": "#/components/schemas/AliasDescription"
-            }
-          },
-          "collection_responses": {
-            "type": "object",
-            "additionalProperties": {
-              "type": "object",
-              "additionalProperties": {
-                "type": "object",
-                "additionalProperties": {
-                  "$ref": "#/components/schemas/OperationDurationStatistics"
-                }
-              }
             }
           }
         }
